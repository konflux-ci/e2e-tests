--- conflicted
+++ resolved
@@ -49,7 +49,6 @@
     rm docker.config
 }
 
-<<<<<<< HEAD
 # Install Toolchain (Sandbox) Operators
 function installToolchainSandboxOperators() {
     cd "$WORKSPACE"/tmp/infra-deployments
@@ -63,8 +62,6 @@
     /bin/bash scripts/singapore-setup.sh
     cd "$WORKSPACE"
 }
-=======
->>>>>>> b26f651f
 
 while [[ $# -gt 0 ]]
 do
@@ -73,12 +70,9 @@
             cloneInfraDeployments
             addQERemoteForkAndInstallAppstudio
             createApplicationServiceSecrets
-<<<<<<< HEAD
             installToolchainSandboxOperators
             installMultiClusterEngine
-=======
             initializeSPIVault
->>>>>>> b26f651f
             ;;
         *)
             ;;
