--- conflicted
+++ resolved
@@ -14,14 +14,11 @@
 - naftalysh
 - Dannyb48
 - pmacik
-<<<<<<< HEAD
+- siddardh-ra
 
 approvers:
 - rhopp
 - flacatus
 - jkopriva
 - Dannyb48
-- psturc
-=======
-- siddardh-ra
->>>>>>> 345f8587
+- psturc