--- conflicted
+++ resolved
@@ -36,24 +36,17 @@
 	BuildPipelinesConfigMapName             = "build-pipelines-defaults"
 	BuildPipelinesConfigMapDefaultNamespace = "build-templates"
 
+	HostOperatorNamespace   string = "toolchain-host-operator"
+	MemberOperatorNamespace string = "toolchain-member-operator"
 
-	HostOperatorNamespace  string = "toolchain-host-operator"
-	MemberOperatorNamespace  string = "toolchain-member-operator"
-
-	HostOperatorWorkload string = "host-operator-controller-manager"
+	HostOperatorWorkload   string = "host-operator-controller-manager"
 	MemberOperatorWorkload string = "member-operator-controller-manager"
 
 	OLMOperatorNamespace string = "openshift-operator-lifecycle-manager"
-	OLMOperatorWorkload string = "olm-operator"
+	OLMOperatorWorkload  string = "olm-operator"
 
 	OSAPIServerNamespace string = "openshift-apiserver"
-	OSAPIServerWorkload string = "apiserver"
+	OSAPIServerWorkload  string = "apiserver"
 
 	RegistryAuthSecretName = "redhat-appstudio-registry-pull-secret"
-
-<<<<<<< HEAD
-	SPI_OAUTH_CREDENTIALS = "SPI_OAUTH_CREDENTIALS"
-)
-=======
-)
->>>>>>> cc3db907
+)