package release

import (
	"context"
	"fmt"
	"time"

	appstudioApi "github.com/redhat-appstudio/application-api/api/v1alpha1"
	kubeCl "github.com/redhat-appstudio/e2e-tests/pkg/apis/kubernetes"
	"github.com/redhat-appstudio/e2e-tests/pkg/utils"
	"github.com/redhat-appstudio/release-service/api/v1alpha1"
	appstudiov1alpha1 "github.com/redhat-appstudio/release-service/api/v1alpha1"
	"github.com/tektoncd/pipeline/pkg/apis/pipeline/v1beta1"
	corev1 "k8s.io/api/core/v1"
	k8sErrors "k8s.io/apimachinery/pkg/api/errors"
	metav1 "k8s.io/apimachinery/pkg/apis/meta/v1"
	"k8s.io/apimachinery/pkg/types"
	"k8s.io/klog"
	"sigs.k8s.io/controller-runtime/pkg/client"
)

type SuiteController struct {
	*kubeCl.CustomClient
}

func NewSuiteController(kube *kubeCl.CustomClient) (*SuiteController, error) {
	return &SuiteController{
		kube,
	}, nil
}

// CreateSnapshot creates a Snapshot using the given parameters.
func (s *SuiteController) CreateSnapshot(name string, namespace string, applicationName string, snapshotComponents []appstudioApi.SnapshotComponent) (*appstudioApi.Snapshot, error) {
	snapshot := &appstudioApi.Snapshot{
		ObjectMeta: metav1.ObjectMeta{
			Name:      name,
			Namespace: namespace,
		},
		Spec: appstudioApi.SnapshotSpec{
			Application: applicationName,
			Components:  snapshotComponents,
		},
	}
	return snapshot, s.KubeRest().Create(context.TODO(), snapshot)
}

// CreateRelease creates a new Release using the given parameters.
func (s *SuiteController) CreateRelease(name, namespace, snapshot, releasePlan string) (*appstudiov1alpha1.Release, error) {
	release := &appstudiov1alpha1.Release{
		ObjectMeta: metav1.ObjectMeta{
			Name:      name,
			Namespace: namespace,
		},
		Spec: v1alpha1.ReleaseSpec{
			Snapshot:    snapshot,
			ReleasePlan: releasePlan,
		},
	}

	return release, s.KubeRest().Create(context.TODO(), release)
}

// CreateReleaseStrategy creates a new ReleaseStrategy using the given parameters.
func (s *SuiteController) CreateReleaseStrategy(name, namespace, pipelineName, bundle string, policy string, serviceAccount string, params []appstudiov1alpha1.Params) (*appstudiov1alpha1.ReleaseStrategy, error) {
	releaseStrategy := &appstudiov1alpha1.ReleaseStrategy{
		ObjectMeta: metav1.ObjectMeta{
			Name:      name,
			Namespace: namespace,
		},
		Spec: v1alpha1.ReleaseStrategySpec{
			Pipeline:       pipelineName,
			Bundle:         bundle,
			Policy:         policy,
			Params:         params,
			ServiceAccount: serviceAccount,
		},
	}

	return releaseStrategy, s.KubeRest().Create(context.TODO(), releaseStrategy)
}

// GetPipelineRunInNamespace returns the Release PipelineRun referencing the given release.
func (s *SuiteController) GetPipelineRunInNamespace(namespace, releaseName, releaseNamespace string) (*v1beta1.PipelineRun, error) {
	pipelineRuns := &v1beta1.PipelineRunList{}
	opts := []client.ListOption{
		client.MatchingLabels{
			"release.appstudio.openshift.io/name":      releaseName,
			"release.appstudio.openshift.io/workspace": releaseNamespace,
		},
		client.InNamespace(namespace),
	}

	err := s.KubeRest().List(context.TODO(), pipelineRuns, opts...)

	if err == nil && len(pipelineRuns.Items) > 0 {
		return &pipelineRuns.Items[0], nil
	}

	return nil, err
}

// GetRelease returns the release with the given name in the given namespace.
func (s *SuiteController) GetRelease(releaseName, releaseNamespace string) (*v1alpha1.Release, error) {
	release := &v1alpha1.Release{}

	err := s.KubeRest().Get(context.TODO(), types.NamespacedName{
		Name:      releaseName,
		Namespace: releaseNamespace,
	}, release)

	return release, err
}

// GetReleasePlanAdmission returns the ReleasePlanAdmission with the given name in the given namespace.
func (s *SuiteController) GetReleasePlanAdmission(name, namespace string) (*appstudiov1alpha1.ReleasePlanAdmission, error) {
	releasePlanAdmission := &appstudiov1alpha1.ReleasePlanAdmission{}

	err := s.KubeRest().Get(context.TODO(), types.NamespacedName{
		Name:      name,
		Namespace: namespace,
	}, releasePlanAdmission)

	return releasePlanAdmission, err
}

// DeleteReleasePlanAdmission deletes the ReleasePlanAdmission resource with the given name from the given namespace.
// Optionally, it can avoid returning an error if the resource did not exist:
<<<<<<< HEAD
=======
// specify 'false', if it's likely the ReleasePlanAdmission has already been deleted (for example, because the Namespace was deleted)
>>>>>>> 8ab174a4
func (s *SuiteController) DeleteReleasePlanAdmission(name, namespace string, failOnNotFound bool) error {
	releasePlanAdmission := appstudiov1alpha1.ReleasePlanAdmission{
		ObjectMeta: metav1.ObjectMeta{
			Name:      name,
			Namespace: namespace,
		},
	}
	err := s.KubeRest().Delete(context.TODO(), &releasePlanAdmission)
	if err != nil && !failOnNotFound && k8sErrors.IsNotFound(err) {
		err = nil
	}
	return err
}

// CreateReleasePlan creates a new ReleasePlan using the given parameters.
func (s *SuiteController) CreateReleasePlan(name, namespace, application, targetNamespace, autoReleaseLabel string) (*appstudiov1alpha1.ReleasePlan, error) {
	var releasePlan *appstudiov1alpha1.ReleasePlan = &appstudiov1alpha1.ReleasePlan{
		ObjectMeta: metav1.ObjectMeta{
			GenerateName: name,
			Name:         name,
			Namespace:    namespace,
			Labels: map[string]string{
				appstudiov1alpha1.AutoReleaseLabel: autoReleaseLabel,
			},
		},
		Spec: appstudiov1alpha1.ReleasePlanSpec{
			DisplayName: name,
			Application: application,
			Target:      targetNamespace,
		},
	}
	if autoReleaseLabel == "" || autoReleaseLabel == "true" {
		releasePlan.ObjectMeta.Labels[appstudiov1alpha1.AutoReleaseLabel] = "true"
	} else {
		releasePlan.ObjectMeta.Labels[appstudiov1alpha1.AutoReleaseLabel] = "false"
	}

	return releasePlan, s.KubeRest().Create(context.TODO(), releasePlan)
}

// GetReleasePlan returns the ReleasePlan with the given name in the given namespace.
func (s *SuiteController) GetReleasePlan(name, namespace string) (*appstudiov1alpha1.ReleasePlan, error) {
	releasePlan := &appstudiov1alpha1.ReleasePlan{}

	err := s.KubeRest().Get(context.TODO(), types.NamespacedName{
		Name:      name,
		Namespace: namespace,
	}, releasePlan)

	return releasePlan, err
}

// DeletetReleasePlan deletes a given ReleasePlan name in given namespace.
func (s *SuiteController) DeleteReleasePlan(name, namespace string, failOnNotFound bool) error {
	releasePlan := &appstudiov1alpha1.ReleasePlan{
		ObjectMeta: metav1.ObjectMeta{
			Name:      name,
			Namespace: namespace,
		},
	}
	err := s.KubeRest().Delete(context.TODO(), releasePlan)
	if err != nil && !failOnNotFound && k8sErrors.IsNotFound(err) {
		err = nil
	}
	return err
}

// CreateReleasePlanAdmission creates a new ReleasePlanAdmission using the given parameters.
func (s *SuiteController) CreateReleasePlanAdmission(name, originNamespace, application, namespace, environment, autoRelease, releaseStrategy string) (*appstudiov1alpha1.ReleasePlanAdmission, error) {
	var releasePlanAdmission *appstudiov1alpha1.ReleasePlanAdmission = &appstudiov1alpha1.ReleasePlanAdmission{
		ObjectMeta: metav1.ObjectMeta{
			Name:      name,
			Namespace: namespace,
		},
		Spec: appstudiov1alpha1.ReleasePlanAdmissionSpec{
			DisplayName:     name,
			Application:     application,
			Origin:          originNamespace,
			Environment:     environment,
			ReleaseStrategy: releaseStrategy,
		},
	}
	if autoRelease != "" {
		releasePlanAdmission.ObjectMeta.Labels[appstudiov1alpha1.AutoReleaseLabel] = autoRelease
	}
	return releasePlanAdmission, s.KubeRest().Create(context.TODO(), releasePlanAdmission)
}

// CreateRegistryJsonSecret creates a secret for registry repository in namespace given with key passed.
func (s *SuiteController) CreateRegistryJsonSecret(name, namespace, authKey, keyName string) (*corev1.Secret, error) {
	klog.Info("Key is : ", authKey)
	secret := &corev1.Secret{
		ObjectMeta: metav1.ObjectMeta{Name: name, Namespace: namespace},
		Type:       corev1.SecretTypeDockerConfigJson,
		Data:       map[string][]byte{".dockerconfigjson": []byte(authKey)},
	}
	err := s.KubeRest().Create(context.TODO(), secret)
	if err != nil {
		return nil, err
	}
	return secret, nil
}

// DeleteAllSnapshotsInASpecificNamespace removes all snapshots from a specific namespace. Useful when creating a lot of resources and want to remove all of them
func (h *SuiteController) DeleteAllSnapshotsInASpecificNamespace(namespace string, timeout time.Duration) error {
	if err := h.KubeRest().DeleteAllOf(context.TODO(), &appstudioApi.Snapshot{}, client.InNamespace(namespace)); err != nil {
		return fmt.Errorf("error deleting snapshots from the namespace %s: %+v", namespace, err)
	}

	snapshotList := &appstudioApi.SnapshotList{}
	return utils.WaitUntil(func() (done bool, err error) {
		if err := h.KubeRest().List(context.Background(), snapshotList, &client.ListOptions{Namespace: namespace}); err != nil {
			return false, nil
		}
		return len(snapshotList.Items) == 0, nil
	}, timeout)
}<|MERGE_RESOLUTION|>--- conflicted
+++ resolved
@@ -125,10 +125,7 @@
 
 // DeleteReleasePlanAdmission deletes the ReleasePlanAdmission resource with the given name from the given namespace.
 // Optionally, it can avoid returning an error if the resource did not exist:
-<<<<<<< HEAD
-=======
 // specify 'false', if it's likely the ReleasePlanAdmission has already been deleted (for example, because the Namespace was deleted)
->>>>>>> 8ab174a4
 func (s *SuiteController) DeleteReleasePlanAdmission(name, namespace string, failOnNotFound bool) error {
 	releasePlanAdmission := appstudiov1alpha1.ReleasePlanAdmission{
 		ObjectMeta: metav1.ObjectMeta{
