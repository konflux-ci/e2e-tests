/* SBOM of type structures matches Pyxis structure

When SBOM components are uploaded to Pyxis, key names have to be modified
to conform to GraphQL naming conventions.
1. Use _ instead of camel case, e.g. camelCase -> camel_case
2. Use _ instead of -, e.g. key-with-dash -> key_with_dash
See https://github.com/redhat-appstudio/release-service-utils/blob/main/pyxis/upload_sbom.py

*/

package release

import (
	"crypto/tls"
	"fmt"
	"io"
	"net/http"
)

// Defines a struct Links with fields for various types of links including artifacts, requests, RPM manifests,
// test results, and vulnerabilities. Each field is represented by a corresponding struct type.
type Links struct {
	Artifacts       ArtifactLinks        `json:"artifacts"`
	Requests        RequestLinks         `json:"requests"`
	RpmManifest     RpmManifestLinks     `json:"rpm_manifest"`
	TestResults     TestResultsLinks     `json:"test_results"`
	Vulnerabilities VulnerabilitiesLinks `json:"vulnerabilities"`
}

// Defines a struct ArtifactLinks with a single field Href for storing a link related to an artifact.
type ArtifactLinks struct {
	Href string `json:"href"`
}

// Defines a struct RequestLinks with a single field Href for storing a link related to a request.
type RequestLinks struct {
	Href string `json:"href"`
}

// Defines a struct RpmManifestLinks with a single field Href for storing a link to an RPM manifest.
type RpmManifestLinks struct {
	Href string `json:"href"`
}

// Defines a struct TestResultsLinks with a single field Href for storing a link to test results.
type TestResultsLinks struct {
	Href string `json:"href"`
}

// Defines a struct VulnerabilitiesLinks with a single field Href for storing a link.
type VulnerabilitiesLinks struct {
	Href string `json:"href"`
}

// ContentManifest id of content manifest
type ContentManifest struct {
	ID string `json:"_id"`
}

// Defines a struct FreshnessGrade with fields for creation date, grade, and start date.
type FreshnessGrade struct {
	CreationDate string `json:"creation_date"`
	Grade        string `json:"grade"`
	StartDate    string `json:"start_date"`
}

// ParsedData general details of env
type ParsedData struct {
	Architecture  string   `json:"architecture"`
	DockerVersion string   `json:"docker_version"`
	EnvVariables  []string `json:"env_variables"`
}

// Defines a struct Image with various fields representing image properties and metadata.
// It includes fields for ID, links, architecture, certification status, content manifest,
// content manifest components, creator information, creation date, Docker image digest,
// freshness grades, image ID, last update date, last updated by, object type, and parsed data.
type Image struct {
<<<<<<< HEAD
	ID                        string                     `json:"_id"`
	Links                     Links                      `json:"_links"`
	Architecture              string                     `json:"architecture"`
	Certified                 bool                       `json:"certified"`
	ContentManifest           ContentManifest            `json:"content_manifest"`
	ContentManifestComponents []ContentManifestComponent `json:"content_manifest_components"`
	CreatedBy                 string                     `json:"created_by"`
	CreatedOnBehalfOf         interface{}                `json:"created_on_behalf_of"`
	CreationDate              string                     `json:"creation_date"`
	DockerImageDigest         string                     `json:"docker_image_digest"`
	FreshnessGrades           []FreshnessGrade           `json:"freshness_grades"`
	ImageID                   string                     `json:"image_id"`
	LastUpdateDate            string                     `json:"last_update_date"`
	LastUpdatedBy             string                     `json:"last_updated_by"`
	ObjectType                string                     `json:"object_type"`
	ParsedData                ParsedData                 `json:"parsed_data"`
}

// GetSbomPyxisByImageID returns sbom specified by image id.
func (r *ReleaseController) GetSbomPyxisByImageID(pyxisStageURL, imageID string, pyxisCertDecoded, pyxisKeyDecoded []byte) ([]byte, error) {

	url := fmt.Sprintf("%s%s", pyxisStageURL, imageID)

	// Create a TLS configuration with the key and certificate
	cert, err := tls.X509KeyPair(pyxisCertDecoded, pyxisKeyDecoded)
	if err != nil {
		return nil, fmt.Errorf("error creating TLS certificate and key: %s", err)
	}

	// Create a client with the custom TLS configuration
	client := &http.Client{
		Transport: &http.Transport{
			TLSClientConfig: &tls.Config{
				Certificates: []tls.Certificate{cert},
			},
		},
	}

	// Send GET request
	request, err := http.NewRequest("GET", url, nil)
	if err != nil {
		return nil, fmt.Errorf("error creating GET request: %s", err)
	}

	response, err := client.Do(request)
	if err != nil {
		return nil, fmt.Errorf("error sending GET request: %s", err)
	}

	defer response.Body.Close()

	// Read the response body
	body, err := io.ReadAll(response.Body)
	if err != nil {
		return nil, fmt.Errorf("error reading response body: %s", err)
	}
	return body, nil
=======
	ID                string           `json:"_id"`
	Links             Links            `json:"_links"`
	Architecture      string           `json:"architecture"`
	Certified         bool             `json:"certified"`
	ContentManifest   ContentManifest  `json:"content_manifest"`
	CreatedBy         string           `json:"created_by"`
	CreatedOnBehalfOf interface{}      `json:"created_on_behalf_of"`
	CreationDate      string           `json:"creation_date"`
	DockerImageDigest string           `json:"docker_image_digest"`
	FreshnessGrades   []FreshnessGrade `json:"freshness_grades"`
	ImageID           string           `json:"image_id"`
	LastUpdateDate    string           `json:"last_update_date"`
	LastUpdatedBy     string           `json:"last_updated_by"`
	ObjectType        string           `json:"object_type"`
	ParsedData        ParsedData       `json:"parsed_data"`
>>>>>>> 5eb1b95c
}<|MERGE_RESOLUTION|>--- conflicted
+++ resolved
@@ -76,29 +76,29 @@
 // content manifest components, creator information, creation date, Docker image digest,
 // freshness grades, image ID, last update date, last updated by, object type, and parsed data.
 type Image struct {
-<<<<<<< HEAD
-	ID                        string                     `json:"_id"`
-	Links                     Links                      `json:"_links"`
-	Architecture              string                     `json:"architecture"`
-	Certified                 bool                       `json:"certified"`
-	ContentManifest           ContentManifest            `json:"content_manifest"`
-	ContentManifestComponents []ContentManifestComponent `json:"content_manifest_components"`
-	CreatedBy                 string                     `json:"created_by"`
-	CreatedOnBehalfOf         interface{}                `json:"created_on_behalf_of"`
-	CreationDate              string                     `json:"creation_date"`
-	DockerImageDigest         string                     `json:"docker_image_digest"`
-	FreshnessGrades           []FreshnessGrade           `json:"freshness_grades"`
-	ImageID                   string                     `json:"image_id"`
-	LastUpdateDate            string                     `json:"last_update_date"`
-	LastUpdatedBy             string                     `json:"last_updated_by"`
-	ObjectType                string                     `json:"object_type"`
-	ParsedData                ParsedData                 `json:"parsed_data"`
+	ID                string           `json:"_id"`
+	Links             Links            `json:"_links"`
+	Architecture      string           `json:"architecture"`
+	Certified         bool             `json:"certified"`
+	ContentManifest   ContentManifest  `json:"content_manifest"`
+	CreatedBy         string           `json:"created_by"`
+	CreatedOnBehalfOf interface{}      `json:"created_on_behalf_of"`
+	CreationDate      string           `json:"creation_date"`
+	DockerImageDigest string           `json:"docker_image_digest"`
+	FreshnessGrades   []FreshnessGrade `json:"freshness_grades"`
+	ImageID           string           `json:"image_id"`
+	LastUpdateDate    string           `json:"last_update_date"`
+	LastUpdatedBy     string           `json:"last_updated_by"`
+	ObjectType        string           `json:"object_type"`
+	ParsedData        ParsedData       `json:"parsed_data"`
 }
 
-// GetSbomPyxisByImageID returns sbom specified by image id.
-func (r *ReleaseController) GetSbomPyxisByImageID(pyxisStageURL, imageID string, pyxisCertDecoded, pyxisKeyDecoded []byte) ([]byte, error) {
+// GetPyxisImageByImageID makes a GET request to stage Pyxis to get an image
+// and returns it.
+func (r *ReleaseController) GetPyxisImageByImageID(pyxisStageImagesApiEndpoint, imageID string,
+	pyxisCertDecoded, pyxisKeyDecoded []byte) ([]byte, error) {
 
-	url := fmt.Sprintf("%s%s", pyxisStageURL, imageID)
+	url := fmt.Sprintf("%s%s", pyxisStageImagesApiEndpoint, imageID)
 
 	// Create a TLS configuration with the key and certificate
 	cert, err := tls.X509KeyPair(pyxisCertDecoded, pyxisKeyDecoded)
@@ -134,21 +134,4 @@
 		return nil, fmt.Errorf("error reading response body: %s", err)
 	}
 	return body, nil
-=======
-	ID                string           `json:"_id"`
-	Links             Links            `json:"_links"`
-	Architecture      string           `json:"architecture"`
-	Certified         bool             `json:"certified"`
-	ContentManifest   ContentManifest  `json:"content_manifest"`
-	CreatedBy         string           `json:"created_by"`
-	CreatedOnBehalfOf interface{}      `json:"created_on_behalf_of"`
-	CreationDate      string           `json:"creation_date"`
-	DockerImageDigest string           `json:"docker_image_digest"`
-	FreshnessGrades   []FreshnessGrade `json:"freshness_grades"`
-	ImageID           string           `json:"image_id"`
-	LastUpdateDate    string           `json:"last_update_date"`
-	LastUpdatedBy     string           `json:"last_updated_by"`
-	ObjectType        string           `json:"object_type"`
-	ParsedData        ParsedData       `json:"parsed_data"`
->>>>>>> 5eb1b95c
 }