package integration

import (
	"context"
	"fmt"
	"time"

	appstudioApi "github.com/redhat-appstudio/application-api/api/v1alpha1"
	kubeCl "github.com/redhat-appstudio/e2e-tests/pkg/apis/kubernetes"
	integrationv1alpha1 "github.com/redhat-appstudio/integration-service/api/v1alpha1"
	releasev1alpha1 "github.com/redhat-appstudio/release-service/api/v1alpha1"
	tektonv1beta1 "github.com/tektoncd/pipeline/pkg/apis/pipeline/v1beta1"
	corev1 "k8s.io/api/core/v1"
	k8sErrors "k8s.io/apimachinery/pkg/api/errors"
	"k8s.io/apimachinery/pkg/api/meta"
	metav1 "k8s.io/apimachinery/pkg/apis/meta/v1"
	"k8s.io/apimachinery/pkg/util/wait"
	"k8s.io/klog/v2"
	"sigs.k8s.io/controller-runtime/pkg/client"
)

type SuiteController struct {
	*kubeCl.CustomClient
}

func NewSuiteController(kube *kubeCl.CustomClient) (*SuiteController, error) {
	return &SuiteController{
		kube,
	}, nil
}

func (h *SuiteController) HaveHACBSTestsSucceeded(snapshot *appstudioApi.Snapshot) bool {
	return meta.IsStatusConditionTrue(snapshot.Status.Conditions, "HACBSTestSucceeded")
}

func (h *SuiteController) HaveHACBSTestsFinished(snapshot *appstudioApi.Snapshot) bool {
	return meta.FindStatusCondition(snapshot.Status.Conditions, "HACBSTestSucceeded") != nil
}

func (h *SuiteController) MarkHACBSTestsSucceeded(snapshot *appstudioApi.Snapshot) (*appstudioApi.Snapshot, error) {
	patch := client.MergeFrom(snapshot.DeepCopy())
	meta.SetStatusCondition(&snapshot.Status.Conditions, metav1.Condition{
		Type:    "HACBSTestSucceeded",
		Status:  metav1.ConditionTrue,
		Reason:  "Passed",
		Message: "Snapshot Passed",
	})
	err := h.KubeRest().Status().Patch(context.TODO(), snapshot, patch)
	if err != nil {
		return nil, err
	}
	return snapshot, nil
}

// getApplicationSnapshot returns the all ApplicationSnapshots in the Application's namespace nil if it's not found.
// In the case the List operation fails, an error will be returned.
func (h *SuiteController) GetApplicationSnapshot(snapshotName, applicationName, namespace, componentName string) (*appstudioApi.Snapshot, error) {
	applicationSnapshots := &appstudioApi.SnapshotList{}
	opts := []client.ListOption{
		client.InNamespace(namespace),
	}
	err := h.KubeRest().List(context.TODO(), applicationSnapshots, opts...)
	if err != nil {
		return nil, err
	}
	for _, applicationSnapshot := range applicationSnapshots.Items {
		if applicationSnapshot.Spec.Application == applicationName &&
<<<<<<< HEAD
			applicationSnapshot.Labels["test.appstudio.openshift.io/component"] == componentName {
=======
			applicationSnapshot.Labels["appstudio.openshift.io/component"] == componentName {
>>>>>>> 8ab174a4
			return &applicationSnapshot, nil
		}
		if applicationSnapshot.Name == snapshotName {
			return &applicationSnapshot, nil
		}
	}

	return nil, nil
}

func (h *SuiteController) GetComponent(applicationName, namespace string) (*appstudioApi.Component, error) {
	components := &appstudioApi.ComponentList{}
	opts := []client.ListOption{
		client.InNamespace(namespace),
	}
	err := h.KubeRest().List(context.TODO(), components, opts...)
	if err != nil {
		return nil, err
	}
	for _, component := range components.Items {
		if component.Spec.Application == applicationName {
			return &component, nil
		}
	}

	return nil, nil
}

func (h *SuiteController) GetReleasesWithApplicationSnapshot(applicationSnapshot *appstudioApi.Snapshot, namespace string) (*[]releasev1alpha1.Release, error) {
	releases := &releasev1alpha1.ReleaseList{}
	opts := []client.ListOption{
		client.InNamespace(namespace),
	}

	err := h.KubeRest().List(context.TODO(), releases, opts...)
	if err != nil {
		return nil, err
	}

	for _, release := range releases.Items {
		klog.Infof("Release %s is found", release.Name)
	}

	return &releases.Items, nil
}

// Get return the status from the Application Custom Resource object
func (h *SuiteController) GetIntegrationTestScenarios(applicationName, namespace string) (*[]integrationv1alpha1.IntegrationTestScenario, error) {
	opts := []client.ListOption{
		client.InNamespace(namespace),
	}

	integrationTestScenarioList := &integrationv1alpha1.IntegrationTestScenarioList{}
	err := h.KubeRest().List(context.TODO(), integrationTestScenarioList, opts...)
	if err != nil {
		return nil, err
	}
	return &integrationTestScenarioList.Items, nil
}

func (h *SuiteController) CreateEnvironment(namespace string) (*appstudioApi.Environment, error) {
	env := &appstudioApi.Environment{
		ObjectMeta: metav1.ObjectMeta{
			Name:      "envname",
			Namespace: namespace,
		},
		Spec: appstudioApi.EnvironmentSpec{
			Type:               "POC",
			DisplayName:        "my-environment",
			DeploymentStrategy: appstudioApi.DeploymentStrategy_Manual,
			ParentEnvironment:  "",
			Tags:               []string{},
			Configuration: appstudioApi.EnvironmentConfiguration{
				Env: []appstudioApi.EnvVarPair{
					{
						Name:  "var_name",
						Value: "test",
					},
				},
			},
		},
	}
	err := h.KubeRest().Create(context.TODO(), env)
	if err != nil {
		return nil, err
	}

	return env, err
}

func (h *SuiteController) CreateApplicationSnapshot(applicationName, namespace, componentName string) (*appstudioApi.Snapshot, error) {
	sample_image := "quay.io/redhat-appstudio/sample-image"

	hasSnapshot := &appstudioApi.Snapshot{
		ObjectMeta: metav1.ObjectMeta{
			Name:      "snapshot-sample",
			Namespace: namespace,
			Labels: map[string]string{
				"test.appstudio.openshift.io/type":           "component",
				"appstudio.openshift.io/component":           componentName,
				"pac.test.appstudio.openshift.io/event-type": "push",
			},
		},
		Spec: appstudioApi.SnapshotSpec{
			Application: applicationName,
			Components: []appstudioApi.SnapshotComponent{
				{
					Name:           componentName,
					ContainerImage: sample_image,
				},
			},
		},
	}
	err := h.KubeRest().Create(context.TODO(), hasSnapshot)
	if err != nil {
		return nil, err
	}
	return hasSnapshot, err
}

func (h *SuiteController) DeleteApplicationSnapshot(hasSnapshot *appstudioApi.Snapshot, namespace string) error {
	err := h.KubeRest().Delete(context.TODO(), hasSnapshot)
	return err
}

func (h *SuiteController) DeleteIntegrationTestScenario(testScenario *integrationv1alpha1.IntegrationTestScenario, namespace string) error {
	err := h.KubeRest().Delete(context.TODO(), testScenario)
	return err
}

//func (h *SuiteController) DeleteEnvironment(env *integrationv1alpha1.TestEnvironment, namespace string) error {
//	err := h.KubeRest().Delete(context.TODO(), env)
//	return err
//}

func (h *SuiteController) CreateReleasePlan(applicationName, namespace string) (*releasev1alpha1.ReleasePlan, error) {
	testReleasePlan := &releasev1alpha1.ReleasePlan{
		ObjectMeta: metav1.ObjectMeta{
			GenerateName: "test-releaseplan-",
			Namespace:    namespace,
			Labels: map[string]string{
				releasev1alpha1.AutoReleaseLabel: "true",
			},
		},
		Spec: releasev1alpha1.ReleasePlanSpec{
			Application: applicationName,
			Target:      "default",
		},
	}
	err := h.KubeRest().Create(context.TODO(), testReleasePlan)
	if err != nil {
		return nil, err
	}

	return testReleasePlan, err
}

func (h *SuiteController) CreateIntegrationPipelineRun(applicationSnapshotName, namespace, componentName string) (*tektonv1beta1.PipelineRun, error) {
	testpipelineRun := &tektonv1beta1.PipelineRun{
		ObjectMeta: metav1.ObjectMeta{
			GenerateName: "component-pipelinerun" + "-",
			Namespace:    namespace,
			Labels: map[string]string{
				"pipelinesascode.tekton.dev/event-type": "push",
				"appstudio.openshift.io/component":      componentName,
				"pipelines.appstudio.openshift.io/type": "test",
				"appstudio.openshift.io/snapshot":       applicationSnapshotName,
				"test.appstudio.openshift.io/scenario":  "example-pass",
			},
		},
		Spec: tektonv1beta1.PipelineRunSpec{
			PipelineRef: &tektonv1beta1.PipelineRef{
				Name:   "integration-pipeline-pass",
				Bundle: "quay.io/redhat-appstudio/example-tekton-bundle:integration-pipeline-pass",
			},
			Params: []tektonv1beta1.Param{
				{
					Name: "output-image",
					Value: tektonv1beta1.ArrayOrString{
						Type:      "string",
						StringVal: "quay.io/redhat-appstudio/sample-image",
					},
				},
			},
		},
	}
	err := h.KubeRest().Create(context.TODO(), testpipelineRun)
	if err != nil {
		return nil, err
	}
	return testpipelineRun, err
}

func (h *SuiteController) CreateIntegrationTestScenario(applicationName, namespace, bundleURL, pipelineName string) (*integrationv1alpha1.IntegrationTestScenario, error) {
	integrationTestScenario := &integrationv1alpha1.IntegrationTestScenario{
		ObjectMeta: metav1.ObjectMeta{
			Name:      "example-pass",
			Namespace: namespace,
			Labels: map[string]string{
				"test.appstudio.openshift.io/optional": "false",
			},
		},
		Spec: integrationv1alpha1.IntegrationTestScenarioSpec{
			Application: applicationName,
			Bundle:      "quay.io/redhat-appstudio/example-tekton-bundle:integration-pipeline-pass",
			Pipeline:    "integration-pipeline-pass",
			Environment: integrationv1alpha1.TestEnvironment{
				Name:   "envname",
				Type:   "POC",
				Params: []string{},
			},
		},
	}

	err := h.KubeRest().Create(context.TODO(), integrationTestScenario)
	if err != nil {
		return nil, err
	}
	return integrationTestScenario, nil
}

func (h *SuiteController) WaitForIntegrationPipelineToBeFinished(testScenario *integrationv1alpha1.IntegrationTestScenario, applicationSnapshot *appstudioApi.Snapshot, applicationName string, appNamespace string) error {
	return wait.PollImmediate(20*time.Second, 100*time.Minute, func() (done bool, err error) {
		pipelineRun, _ := h.GetIntegrationPipelineRun(testScenario.Name, applicationSnapshot.Name, appNamespace)

		for _, condition := range pipelineRun.Status.Conditions {
			klog.Infof("PipelineRun %s reason: %s", pipelineRun.Name, condition.Reason)

			if condition.Reason == "Failed" {
				return false, fmt.Errorf("component %s pipeline failed", pipelineRun.Name)
			}

			if condition.Status == corev1.ConditionTrue {
				return true, nil
			}
		}
		return false, nil
	})
}

// GetComponentPipeline returns the pipeline for a given component labels
func (h *SuiteController) GetBuildPipelineRun(componentName, applicationName, namespace string, pacBuild bool, sha string) (*tektonv1beta1.PipelineRun, error) {
	pipelineRunLabels := map[string]string{"appstudio.openshift.io/component": componentName, "appstudio.openshift.io/application": applicationName, "pipelines.appstudio.openshift.io/type": "build"}
	opts := []client.ListOption{
		client.InNamespace(namespace),
		client.MatchingLabels{
			"pipelines.appstudio.openshift.io/type": "build",
			"appstudio.openshift.io/application":    applicationName,
			"appstudio.openshift.io/component":      componentName,
		},
	}

	if sha != "" {
		pipelineRunLabels["pipelinesascode.tekton.dev/sha"] = sha
	}

	list := &tektonv1beta1.PipelineRunList{}
	err := h.KubeRest().List(context.TODO(), list, opts...)

	if err != nil && !k8sErrors.IsNotFound(err) {
		return nil, fmt.Errorf("error listing pipelineruns in %s namespace: %v", namespace, err)
	}

	if len(list.Items) > 0 {
		return &list.Items[0], nil
	}

	return &tektonv1beta1.PipelineRun{}, fmt.Errorf("no pipelinerun found for component %s", componentName)
}

// GetComponentPipeline returns the pipeline for a given component labels
func (h *SuiteController) GetIntegrationPipelineRun(integrationTestScenarioName string, applicationSnapshotName string, namespace string) (*tektonv1beta1.PipelineRun, error) {

	opts := []client.ListOption{
		client.InNamespace(namespace),
		client.MatchingLabels{
			"pipelines.appstudio.openshift.io/type": "test",
			"test.appstudio.openshift.io/scenario":  integrationTestScenarioName,
			"appstudio.openshift.io/snapshot":       applicationSnapshotName,
		},
	}

	list := &tektonv1beta1.PipelineRunList{}
	err := h.KubeRest().List(context.TODO(), list, opts...)

	if err != nil && !k8sErrors.IsNotFound(err) {
		return nil, fmt.Errorf("error listing pipelineruns in %s namespace", namespace)
	}

	if len(list.Items) > 0 {
		return &list.Items[0], nil
	}

	return &tektonv1beta1.PipelineRun{}, fmt.Errorf("no pipelinerun found for integrationTestScenario %s", integrationTestScenarioName)
}

// GetComponentPipeline returns the pipeline for a given component labels
func (h *SuiteController) GetSnapshotEnvironmentBinding(applicationName string, namespace string, environment *appstudioApi.Environment) (*appstudioApi.SnapshotEnvironmentBinding, error) {
	snapshotEnvironmentBindingList := &appstudioApi.SnapshotEnvironmentBindingList{}
	opts := []client.ListOption{
		client.InNamespace(namespace),
	}

	err := h.KubeRest().List(context.TODO(), snapshotEnvironmentBindingList, opts...)
	if err != nil {
		return nil, err
	}

	for _, binding := range snapshotEnvironmentBindingList.Items {
		if binding.Spec.Application == applicationName && binding.Spec.Environment == environment.Name {
			return &binding, nil
		}
	}

	return nil, nil
}<|MERGE_RESOLUTION|>--- conflicted
+++ resolved
@@ -65,11 +65,7 @@
 	}
 	for _, applicationSnapshot := range applicationSnapshots.Items {
 		if applicationSnapshot.Spec.Application == applicationName &&
-<<<<<<< HEAD
-			applicationSnapshot.Labels["test.appstudio.openshift.io/component"] == componentName {
-=======
 			applicationSnapshot.Labels["appstudio.openshift.io/component"] == componentName {
->>>>>>> 8ab174a4
 			return &applicationSnapshot, nil
 		}
 		if applicationSnapshot.Name == snapshotName {
