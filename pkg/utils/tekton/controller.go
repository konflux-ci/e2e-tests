package tekton

import (
	"context"
	"fmt"
	"io"
	"strings"
	"time"

	buildservice "github.com/redhat-appstudio/build-service/api/v1alpha1"
	"k8s.io/apimachinery/pkg/types"

	"github.com/redhat-appstudio/e2e-tests/pkg/utils"

	ecp "github.com/hacbs-contract/enterprise-contract-controller/api/v1alpha1"
	kubeCl "github.com/redhat-appstudio/e2e-tests/pkg/apis/kubernetes"
	"github.com/redhat-appstudio/e2e-tests/pkg/utils/common"
	"github.com/tektoncd/pipeline/pkg/apis/pipeline/v1beta1"
	corev1 "k8s.io/api/core/v1"
	"k8s.io/apimachinery/pkg/api/errors"
	"k8s.io/apimachinery/pkg/api/resource"
	metav1 "k8s.io/apimachinery/pkg/apis/meta/v1"
	"k8s.io/apimachinery/pkg/apis/meta/v1/unstructured"
	"k8s.io/apimachinery/pkg/labels"
	"k8s.io/apimachinery/pkg/runtime/schema"
	"k8s.io/apimachinery/pkg/util/wait"
	v1 "k8s.io/client-go/kubernetes/typed/core/v1"
	crclient "sigs.k8s.io/controller-runtime/pkg/client"

	g "github.com/onsi/ginkgo/v2"
)

type KubeController struct {
	Commonctrl common.SuiteController
	Tektonctrl SuiteController
	Namespace  string
}

type Bundles struct {
	FBCBuilderBundle    string
	DockerBuildBundle   string
	JavaBuilderBundle   string
	NodeJSBuilderBundle string
}

// Create the struct for kubernetes clients
type SuiteController struct {
	*kubeCl.CustomClient
}

type CosignResult struct {
	signatureImageRef   string
	attestationImageRef string
}

func (c CosignResult) IsPresent() bool {
	return c.signatureImageRef != "" && c.attestationImageRef != ""
}

func (c CosignResult) Missing(prefix string) string {
	var ret []string = make([]string, 0, 2)
	if c.signatureImageRef == "" {
		ret = append(ret, prefix+".sig")
	}

	if c.attestationImageRef == "" {
		ret = append(ret, prefix+".att")
	}

	return strings.Join(ret, " and ")
}

// Create controller for Tekton Task/Pipeline CRUD operations
func NewSuiteController(kube *kubeCl.CustomClient) *SuiteController {
	return &SuiteController{kube}
}

func (s *SuiteController) NewBundles() (*Bundles, error) {
	namespacedName := types.NamespacedName{
		Name:      "build-pipeline-selector",
		Namespace: "build-service",
	}
	bundles := &Bundles{}
	pipelineSelector := &buildservice.BuildPipelineSelector{}
	err := s.KubeRest().Get(context.TODO(), namespacedName, pipelineSelector)
	if err != nil {
		return nil, err
	}
	for _, selector := range pipelineSelector.Spec.Selectors {
		bundleName := selector.PipelineRef.Name
		bundleRef := selector.PipelineRef.Bundle
		switch bundleName {
		case "docker-build":
			bundles.DockerBuildBundle = bundleRef
		case "fbc-builder":
			bundles.FBCBuilderBundle = bundleRef
		case "java-builder":
			bundles.JavaBuilderBundle = bundleRef
		case "nodejs-builder":
			bundles.NodeJSBuilderBundle = bundleRef
		}
	}
	return bundles, nil
}

func (s *SuiteController) GetPipelineRun(pipelineRunName, namespace string) (*v1beta1.PipelineRun, error) {
	return s.PipelineClient().TektonV1beta1().PipelineRuns(namespace).Get(context.TODO(), pipelineRunName, metav1.GetOptions{})
}

func (s *SuiteController) fetchContainerLog(podName, containerName, namespace string) (string, error) {
	podClient := s.KubeInterface().CoreV1().Pods(namespace)
	req := podClient.GetLogs(podName, &corev1.PodLogOptions{Container: containerName})
	readCloser, err := req.Stream(context.TODO())
	log := ""
	if err != nil {
		return log, err
	}
	defer readCloser.Close()
	b, err := io.ReadAll(readCloser)
	if err != nil {
		return log, err
	}
	return string(b[:]), nil
}

func (s *SuiteController) GetPipelineRunLogs(pipelineRunName, namespace string) (string, error) {
	podClient := s.KubeInterface().CoreV1().Pods(namespace)
	podList, err := podClient.List(context.TODO(), metav1.ListOptions{})
	if err != nil {
		return "", err
	}
	podLog := ""
	for _, pod := range podList.Items {
		if !strings.HasPrefix(pod.Name, pipelineRunName) {
			continue
		}
		for _, c := range pod.Spec.InitContainers {
			var err error
			var cLog string
			cLog, err = s.fetchContainerLog(pod.Name, c.Name, namespace)
			podLog = podLog + fmt.Sprintf("\ninit container %s: \n", c.Name) + cLog
			if err != nil {
				return podLog, err
			}
		}
		for _, c := range pod.Spec.Containers {
			var err error
			var cLog string
			cLog, err = s.fetchContainerLog(pod.Name, c.Name, namespace)
			podLog = podLog + fmt.Sprintf("\ncontainer %s: \n", c.Name) + cLog
			if err != nil {
				return podLog, err
			}
		}
	}
	return podLog, nil
}

func (s *SuiteController) CheckPipelineRunStarted(pipelineRunName, namespace string) wait.ConditionFunc {
	return func() (bool, error) {
		pr, err := s.GetPipelineRun(pipelineRunName, namespace)
		if err != nil {
			return false, nil
		}
		if pr.Status.StartTime != nil {
			return true, nil
		}
		return false, nil
	}
}

func (s *SuiteController) CheckPipelineRunFinished(pipelineRunName, namespace string) wait.ConditionFunc {
	return func() (bool, error) {
		pr, err := s.GetPipelineRun(pipelineRunName, namespace)
		if err != nil {
			return false, nil
		}
		if pr.Status.CompletionTime != nil {
			return true, nil
		}
		return false, nil
	}
}

// Create a tekton task and return the task or error
func (s *SuiteController) CreateTask(task *v1beta1.Task, ns string) (*v1beta1.Task, error) {
	return s.PipelineClient().TektonV1beta1().Tasks(ns).Create(context.TODO(), task, metav1.CreateOptions{})
}

func (s *SuiteController) DeleteTask(name, ns string) error {
	return s.PipelineClient().TektonV1beta1().Tasks(ns).Delete(context.TODO(), name, metav1.DeleteOptions{})
}

// Create a tekton pipelineRun and return the pipelineRun or error
func (s *SuiteController) CreatePipelineRun(pipelineRun *v1beta1.PipelineRun, ns string) (*v1beta1.PipelineRun, error) {
	return s.PipelineClient().TektonV1beta1().PipelineRuns(ns).Create(context.TODO(), pipelineRun, metav1.CreateOptions{})
}

func (s *SuiteController) DeletePipelineRun(name, ns string) error {
	return s.PipelineClient().TektonV1beta1().PipelineRuns(ns).Delete(context.TODO(), name, metav1.DeleteOptions{})
}

// Create a tekton pipeline and return the pipeline or error
func (s *SuiteController) CreatePipeline(pipeline *v1beta1.Pipeline, ns string) (*v1beta1.Pipeline, error) {
	return s.PipelineClient().TektonV1beta1().Pipelines(ns).Create(context.TODO(), pipeline, metav1.CreateOptions{})
}

func (s *SuiteController) DeletePipeline(name, ns string) error {
	return s.PipelineClient().TektonV1beta1().Pipelines(ns).Delete(context.TODO(), name, metav1.DeleteOptions{})
}

func (s *SuiteController) ListTaskRuns(ns string, labelKey string, labelValue string, selectorLimit int64) (*v1beta1.TaskRunList, error) {
	labelSelector := metav1.LabelSelector{MatchLabels: map[string]string{labelKey: labelValue}}
	listOptions := metav1.ListOptions{
		LabelSelector: labels.Set(labelSelector.MatchLabels).String(),
		Limit:         selectorLimit,
	}
	return s.PipelineClient().TektonV1beta1().TaskRuns(ns).List(context.TODO(), listOptions)
}

func (s *SuiteController) ListAllTaskRuns(ns string) (*v1beta1.TaskRunList, error) {
	return s.PipelineClient().TektonV1beta1().TaskRuns(ns).List(context.TODO(), metav1.ListOptions{})
}

func (s *SuiteController) ListAllPipelineRuns(ns string) (*v1beta1.PipelineRunList, error) {
	return s.PipelineClient().TektonV1beta1().PipelineRuns(ns).List(context.TODO(), metav1.ListOptions{})
}

func (s *SuiteController) DeleteTaskRun(name, ns string) error {
	return s.PipelineClient().TektonV1beta1().TaskRuns(ns).Delete(context.TODO(), name, metav1.DeleteOptions{})
}

func (k KubeController) WatchPipelineRun(pipelineRunName string, taskTimeout int) error {
	g.GinkgoWriter.Printf("Waiting for pipeline %q to finish\n", pipelineRunName)
	return utils.WaitUntil(k.Tektonctrl.CheckPipelineRunFinished(pipelineRunName, k.Namespace), time.Duration(taskTimeout)*time.Second)
}

func (k KubeController) GetTaskRunResult(pr *v1beta1.PipelineRun, pipelineTaskName string, result string) (string, error) {
	for _, tr := range pr.Status.TaskRuns {
		if tr.PipelineTaskName != pipelineTaskName {
			continue
		}

		for _, trResult := range tr.Status.TaskRunResults {
			if trResult.Name == result {
				// for some reason the result might contain \n suffix
				return strings.TrimSuffix(trResult.Value.StringVal, "\n"), nil
			}
		}
	}
	return "", fmt.Errorf(
		"result %q not found in TaskRuns of PipelineRun %s/%s", result, pr.ObjectMeta.Namespace, pr.ObjectMeta.Name)
}

func (k KubeController) GetTaskRunStatus(pr *v1beta1.PipelineRun, pipelineTaskName string) (*v1beta1.PipelineRunTaskRunStatus, error) {
	for _, tr := range pr.Status.TaskRuns {
		if tr.PipelineTaskName == pipelineTaskName {
			return tr, nil
		}
	}
	return nil, fmt.Errorf(
		"TaskRun status for pipeline task name %q not found in the status of PipelineRun %s/%s", pipelineTaskName, pr.ObjectMeta.Namespace, pr.ObjectMeta.Name)
}

func (k KubeController) RunPipeline(g PipelineRunGenerator, taskTimeout int) (*v1beta1.PipelineRun, error) {
	pr := g.Generate()
	pvcs := k.Commonctrl.KubeInterface().CoreV1().PersistentVolumeClaims(pr.Namespace)
	for _, w := range pr.Spec.Workspaces {
		if w.PersistentVolumeClaim != nil {
			pvcName := w.PersistentVolumeClaim.ClaimName
			if _, err := pvcs.Get(context.TODO(), pvcName, metav1.GetOptions{}); err != nil {
				if errors.IsNotFound(err) {
					err := createPVC(pvcs, pvcName)
					if err != nil {
						return nil, err
					}
				} else {
					return nil, err
				}
			}
		}
	}

	return k.createAndWait(pr, taskTimeout)
}

// DeleteAllPipelineRunsInASpecificNamespace deletes all PipelineRuns in a given namespace (removing the finalizers field, first)
func (s *SuiteController) DeleteAllPipelineRunsInASpecificNamespace(ns string) error {

	pipelineRunList, err := s.ListAllPipelineRuns(ns)
	if err != nil || pipelineRunList == nil {
		return fmt.Errorf("unable to delete all PipelineRuns in '%s': %v", ns, err)
	}

	for _, pipelineRun := range pipelineRunList.Items {
		err := wait.PollImmediate(time.Second, 30*time.Second, func() (done bool, err error) {
			pipelineRunCR := v1beta1.PipelineRun{
				ObjectMeta: metav1.ObjectMeta{
					Name:      pipelineRun.Name,
					Namespace: ns,
				},
			}
			if err := s.KubeRest().Get(context.TODO(), crclient.ObjectKeyFromObject(&pipelineRunCR), &pipelineRunCR); err != nil {
				if errors.IsNotFound(err) {
					// PipelinerRun CR is already removed
					return true, nil
				}
				g.GinkgoWriter.Printf("unable to retrieve PipelineRun '%s' in '%s': %v\n", pipelineRunCR.Name, pipelineRunCR.Namespace, err)
				return false, nil

			}

			// Remove the finalizer, so that it can be deleted.
			pipelineRunCR.Finalizers = []string{}
			if err := s.KubeRest().Update(context.TODO(), &pipelineRunCR); err != nil {
				g.GinkgoWriter.Printf("unable to remove finalizers from PipelineRun '%s' in '%s': %v\n", pipelineRunCR.Name, pipelineRunCR.Namespace, err)
				return false, nil
			}

			if err := s.KubeRest().Delete(context.TODO(), &pipelineRunCR); err != nil {
				g.GinkgoWriter.Printf("unable to delete PipelineRun '%s' in '%s': %v\n", pipelineRunCR.Name, pipelineRunCR.Namespace, err)
				return false, nil
			}
			return true, nil
		})
		if err != nil {
			return fmt.Errorf("deletion of PipelineRun '%s' in '%s' timed out", pipelineRun.Name, ns)
		}

	}

	return nil
}

func createPVC(pvcs v1.PersistentVolumeClaimInterface, pvcName string) error {
	pvc := &corev1.PersistentVolumeClaim{
		ObjectMeta: metav1.ObjectMeta{
			Name: pvcName,
		},
		Spec: corev1.PersistentVolumeClaimSpec{
			AccessModes: []corev1.PersistentVolumeAccessMode{
				corev1.ReadWriteOnce,
			},
			Resources: corev1.ResourceRequirements{
				Requests: corev1.ResourceList{
					corev1.ResourceStorage: resource.MustParse("1Gi"),
				},
			},
		},
	}

	if _, err := pvcs.Create(context.TODO(), pvc, metav1.CreateOptions{}); err != nil {
		return err
	}

	return nil
}

func (k KubeController) AwaitAttestationAndSignature(image string, timeout time.Duration) error {
	return wait.PollImmediate(time.Second, timeout, func() (done bool, err error) {
		if _, err := k.FindCosignResultsForImage(image); err != nil {
			if errors.IsNotFound(err) {
				return false, nil
			}

			return true, err
		}

		return true, nil
	})
}

func (k KubeController) createAndWait(pr *v1beta1.PipelineRun, taskTimeout int) (*v1beta1.PipelineRun, error) {
	pipelineRun, err := k.Tektonctrl.CreatePipelineRun(pr, k.Namespace)
	if err != nil {
		return nil, err
	}
	g.GinkgoWriter.Printf("Creating Pipeline %q\n", pipelineRun.Name)
	return pipelineRun, utils.WaitUntil(k.Tektonctrl.CheckPipelineRunStarted(pipelineRun.Name, k.Namespace), time.Duration(taskTimeout)*time.Second)
}

// FindCosignResultsForImage looks for .sig and .att image tags in the OpenShift image stream for the provided image reference.
// If none can be found errors.IsNotFound(err) is true, when err is nil CosignResult contains image references for signature and attestation images, otherwise other errors could be returned.
func (k KubeController) FindCosignResultsForImage(imageRef string) (*CosignResult, error) {
	return findCosignResultsForImage(imageRef, k.Commonctrl.KubeRest())
}

func findCosignResultsForImage(imageRef string, client crclient.Client) (*CosignResult, error) {
	imageInfo := strings.Split(imageRef, "/")
	namespace := imageInfo[1]
	// When using the integrated OpenShift registry, the name of the repository corresponds to
	// an ImageStream resource of the same name. We use this name to easily find the tags later.
	imageNameInfo := strings.Split(imageInfo[2], "@")
	imageStreamName, imageDigest := imageNameInfo[0], imageNameInfo[1]

	// Cosign creates tags for attestation and signature based on the image digest. Compute
	// the expected prefix for later usage: sha256:abcd... -> sha256-abcd...
	// Also, this prefix is really the prefix of the ImageStreamTag resource which follows the
	// format: <image stream name>:<tag-name>
	cosignImagePrefix := fmt.Sprintf("%s:%s", imageStreamName, strings.Replace(imageDigest, ":", "-", 1))

	results := CosignResult{}

	if signatureTag, err := findTagWithName(client, namespace, cosignImagePrefix+".sig"); err == nil {
		results.signatureImageRef = signatureTag.GetName()
	}

	if attestationTag, err := findTagWithName(client, namespace, cosignImagePrefix+".att"); err == nil {
		// we want two layers, one for TaskRun and one for PipelineRun
		// attestations, i.e. that the Chains controller reconciled both and
		// uploaded them as layers
		img, ok := attestationTag.Object["image"]
		if ok {
			img, ok = img.(map[string]interface{})
		}
		var layers []interface{}
		if ok {
			layers, ok = img.(map[string]interface{})["dockerImageLayers"].([]interface{})
		}
		// this needs to change if/when Chains controller does not produce two layers
		if ok && len(layers) == 2 {
			results.attestationImageRef = attestationTag.GetName()
		}
	}

	// we found both
	if results.IsPresent() {
		return &results, nil
	}

	return nil, errors.NewNotFound(schema.GroupResource{
		Group:    "image.openshift.io",
		Resource: "ImageStreamTag",
	}, results.Missing(cosignImagePrefix))
}

func findTagWithName(client crclient.Client, namespace, name string) (*unstructured.Unstructured, error) {
	tag := unstructured.Unstructured{}
	tag.SetGroupVersionKind(schema.GroupVersionKind{
		Group:   "image.openshift.io",
		Kind:    "ImageStreamTag",
		Version: "v1",
	})
	tag.SetName(name)
	tag.SetNamespace(namespace)
	if err := client.Get(context.TODO(), crclient.ObjectKeyFromObject(&tag), &tag); err != nil {
		return nil, err
	}

	return &tag, nil
}

func (k KubeController) CreateOrUpdateSigningSecret(publicKey []byte, name, namespace string) (err error) {
	api := k.Tektonctrl.KubeInterface().CoreV1().Secrets(namespace)
	ctx := context.TODO()

	expectedSecret := &corev1.Secret{
		ObjectMeta: metav1.ObjectMeta{Name: name},
		Data:       map[string][]byte{"cosign.pub": publicKey},
	}

	s, err := api.Get(ctx, name, metav1.GetOptions{})
	if err != nil {
		if !errors.IsNotFound(err) {
			return
		}
		if _, err = api.Create(ctx, expectedSecret, metav1.CreateOptions{}); err != nil {
			return
		}
	} else {
		if string(s.Data["cosign.pub"]) != string(publicKey) {
			if _, err = api.Update(ctx, expectedSecret, metav1.UpdateOptions{}); err != nil {
				return
			}
		}
	}
	return
}

func (k KubeController) GetPublicKey(name, namespace string) (publicKey []byte, err error) {
	api := k.Tektonctrl.KubeInterface().CoreV1().Secrets(namespace)
	ctx := context.TODO()

	secret, err := api.Get(ctx, name, metav1.GetOptions{})
	if err != nil {
		return
	}

	publicKey = secret.Data["cosign.pub"]
	return
}

func (k KubeController) CreateOrUpdatePolicyConfiguration(namespace string, policy ecp.EnterpriseContractPolicySpec) error {
	ecPolicy := ecp.EnterpriseContractPolicy{
		ObjectMeta: metav1.ObjectMeta{
			Name:      "ec-policy",
			Namespace: namespace,
		},
	}

	// fetch to see if it exists
	err := k.Tektonctrl.KubeRest().Get(context.TODO(), crclient.ObjectKey{
		Namespace: namespace,
		Name:      "ec-policy",
	}, &ecPolicy)

	exists := true
	if err != nil {
		if errors.IsNotFound(err) {
			exists = false
		} else {
			return err
		}
	}

	ecPolicy.Spec = policy
	if !exists {
		// it doesn't, so create
		if err := k.Tektonctrl.KubeRest().Create(context.TODO(), &ecPolicy); err != nil {
			return err
		}
	} else {
		// it does, so update
		if err := k.Tektonctrl.KubeRest().Update(context.TODO(), &ecPolicy); err != nil {
			return err
		}
	}

	return nil
}

func (k KubeController) GetRekorHost() (rekorHost string, err error) {
	api := k.Tektonctrl.KubeInterface().CoreV1().ConfigMaps("tekton-chains")
	ctx := context.TODO()

	cm, err := api.Get(ctx, "chains-config", metav1.GetOptions{})
	if err != nil {
		return
	}

	rekorHost, ok := cm.Data["transparency.url"]
	if !ok || rekorHost == "" {
		rekorHost = "https://rekor.sigstore.dev"
	}
	return
}

// CreateEnterpriseContractPolicy creates an EnterpriseContractPolicy.
func (s *SuiteController) CreateEnterpriseContractPolicy(name, namespace string, ecpolicy ecp.EnterpriseContractPolicySpec) (*ecp.EnterpriseContractPolicy, error) {
	ec := &ecp.EnterpriseContractPolicy{
		ObjectMeta: metav1.ObjectMeta{
			Name:      name,
			Namespace: namespace,
		},
		Spec: ecpolicy,
	}
<<<<<<< HEAD
	return ec, s.KubeRest().Create(context.TODO(), ec)
=======
	return ec, s.K8sClient.KubeRest().Create(context.TODO(), ec)
}

// CreatePVCInAccessMode creates a PVC with mode as passed in arguments.
func (s *SuiteController) CreatePVCInAccessMode(name, namespace string, accessMode corev1.PersistentVolumeAccessMode) (*corev1.PersistentVolumeClaim, error) {
	pvc := &corev1.PersistentVolumeClaim{
		ObjectMeta: metav1.ObjectMeta{
			Name:      name,
			Namespace: namespace,
		},
		Spec: corev1.PersistentVolumeClaimSpec{
			AccessModes: []corev1.PersistentVolumeAccessMode{
				accessMode,
			},
			Resources: corev1.ResourceRequirements{
				Requests: corev1.ResourceList{
					corev1.ResourceStorage: resource.MustParse("1Gi"),
				},
			},
		},
	}

	createdPVC, err := s.K8sClient.KubeInterface().CoreV1().PersistentVolumeClaims(namespace).Create(context.TODO(), pvc, metav1.CreateOptions{})
	if err != nil {
		return nil, err
	}
	return createdPVC, err
}

// GetListOfPipelineRunsInNamespace returns a List of all PipelineRuns in namespace.
func (s *SuiteController) GetListOfPipelineRunsInNamespace(namespace string) (*v1beta1.PipelineRunList, error) {
	return s.PipelineClient().TektonV1beta1().PipelineRuns(namespace).List(context.TODO(), metav1.ListOptions{})
>>>>>>> 97db7467
}<|MERGE_RESOLUTION|>--- conflicted
+++ resolved
@@ -554,10 +554,7 @@
 		},
 		Spec: ecpolicy,
 	}
-<<<<<<< HEAD
 	return ec, s.KubeRest().Create(context.TODO(), ec)
-=======
-	return ec, s.K8sClient.KubeRest().Create(context.TODO(), ec)
 }
 
 // CreatePVCInAccessMode creates a PVC with mode as passed in arguments.
@@ -589,5 +586,4 @@
 // GetListOfPipelineRunsInNamespace returns a List of all PipelineRuns in namespace.
 func (s *SuiteController) GetListOfPipelineRunsInNamespace(namespace string) (*v1beta1.PipelineRunList, error) {
 	return s.PipelineClient().TektonV1beta1().PipelineRuns(namespace).List(context.TODO(), metav1.ListOptions{})
->>>>>>> 97db7467
 }