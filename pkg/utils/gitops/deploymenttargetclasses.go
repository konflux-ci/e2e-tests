--- conflicted
+++ resolved
@@ -7,11 +7,8 @@
 	appservice "github.com/redhat-appstudio/application-api/api/v1alpha1"
 	"github.com/redhat-appstudio/e2e-tests/pkg/logs"
 	k8sErrors "k8s.io/apimachinery/pkg/api/errors"
-<<<<<<< HEAD
+	metav1 "k8s.io/apimachinery/pkg/apis/meta/v1"
 	"sigs.k8s.io/controller-runtime/pkg/client"
-=======
-	metav1 "k8s.io/apimachinery/pkg/apis/meta/v1"
->>>>>>> cb90b880
 )
 
 // HaveAvailableDeploymentTargetClassExist attempts to find a DeploymentTargetClass with appstudioApi.Provisioner_Devsandbox as provisioner.
@@ -32,7 +29,39 @@
 	return nil, nil
 }
 
-<<<<<<< HEAD
+// CreateDeploymentTargetClass creates a DeploymentTargetClass with a "appstudio.redhat.com/devsandbox" provisioner
+func (g *GitopsController) CreateDeploymentTargetClass() (*appservice.DeploymentTargetClass, error) {
+	dtcls := &appservice.DeploymentTargetClass{
+		ObjectMeta: metav1.ObjectMeta{
+			Name:        "test-sandbox-class",
+			Annotations: map[string]string{},
+		},
+		Spec: appservice.DeploymentTargetClassSpec{
+			Provisioner:   appservice.Provisioner_Devsandbox,
+			ReclaimPolicy: "Retain",
+		},
+	}
+
+	err := g.KubeRest().Create(context.TODO(), dtcls)
+	if err != nil {
+		return nil, fmt.Errorf("error occurred when creating the DeploymentTargetClass: %+v", err)
+	}
+	return dtcls, nil
+}
+
+func (g *GitopsController) DeleteDeploymentTargetClass() error {
+	dtcls := appservice.DeploymentTargetClass{
+		ObjectMeta: metav1.ObjectMeta{
+			Name: "test-sandbox-class",
+		},
+	}
+	if err := g.KubeRest().Delete(context.TODO(), &dtcls); err != nil {
+		return fmt.Errorf("error occurred when deleting the DeploymentTargetClass: %+v", err)
+	}
+
+	return nil
+}
+
 // ListAllDeploymentTargetClasses returns a list of all DeploymentTargetClassList in a given namespace.
 func (g *GitopsController) ListAllDeploymentTargetClasses(namespace string) (*appservice.DeploymentTargetClassList, error) {
 	deploymentTargetClassList := &appservice.DeploymentTargetClassList{}
@@ -58,37 +87,5 @@
 			return err
 		}
 	}
-=======
-// CreateDeploymentTargetClass creates a DeploymentTargetClass with a "appstudio.redhat.com/devsandbox" provisioner
-func (g *GitopsController) CreateDeploymentTargetClass() (*appservice.DeploymentTargetClass, error) {
-	dtcls := &appservice.DeploymentTargetClass{
-		ObjectMeta: metav1.ObjectMeta{
-			Name:        "test-sandbox-class",
-			Annotations: map[string]string{},
-		},
-		Spec: appservice.DeploymentTargetClassSpec{
-			Provisioner:   appservice.Provisioner_Devsandbox,
-			ReclaimPolicy: "Retain",
-		},
-	}
-
-	err := g.KubeRest().Create(context.TODO(), dtcls)
-	if err != nil {
-		return nil, fmt.Errorf("error occurred when creating the DeploymentTargetClass: %+v", err)
-	}
-	return dtcls, nil
-}
-
-func (g *GitopsController) DeleteDeploymentTargetClass() (error) {
-	dtcls := appservice.DeploymentTargetClass{
-		ObjectMeta: metav1.ObjectMeta{
-			Name: "test-sandbox-class",
-		},
-	}
-	if err := g.KubeRest().Delete(context.TODO(), &dtcls); err != nil {
-		return fmt.Errorf("error occurred when deleting the DeploymentTargetClass: %+v", err)
-	}
-
->>>>>>> cb90b880
 	return nil
 }