--- conflicted
+++ resolved
@@ -230,7 +230,6 @@
 	return s.KubeInterface().CoreV1().ConfigMaps(namespace).Delete(context.TODO(), name, metav1.DeleteOptions{})
 }
 
-<<<<<<< HEAD
 func (s *SuiteController) CreateRegistryAuthSecret(secretName, namespace, secretData string) (*corev1.Secret, error){
 	rawDecodedText, err := base64.StdEncoding.DecodeString(secretData)
     if err != nil {
@@ -249,7 +248,7 @@
 		return nil, er
 	}
 	return secret, nil
-=======
+
 // DeleteNamespace deletes the give namespace.
 func (s *SuiteController) DeleteNamespace(namespace string) error {
 	_, err := s.KubeInterface().CoreV1().Namespaces().Get(context.TODO(), namespace, metav1.GetOptions{})
@@ -296,5 +295,4 @@
 	}
 
 	return ns, nil
->>>>>>> 56ec95a7
 }