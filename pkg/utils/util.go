--- conflicted
+++ resolved
@@ -70,14 +70,8 @@
 	return GetEnv(constants.QUAY_E2E_ORGANIZATION_ENV, "redhat-appstudio-qe")
 }
 
-<<<<<<< HEAD
-func GetSPIOauthCredentials() string {
-	return GetEnv(constants.SPI_OAUTH_CREDENTIALS, "")
-=======
-
 func GetDockerConfigJson() string {
 	return GetEnv(constants.DOCKER_CONFIG_JSON, "")
->>>>>>> cc3db907
 }
 
 func IsPrivateHostname(url string) bool {
