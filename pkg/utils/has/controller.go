package has

import (
	"context"
	"fmt"
	"time"

	routev1 "github.com/openshift/api/route/v1"
	appservice "github.com/redhat-appstudio/application-service/api/v1alpha1"
	kubeCl "github.com/redhat-appstudio/e2e-tests/pkg/apis/kubernetes"
	"github.com/redhat-appstudio/e2e-tests/pkg/constants"
	"github.com/tektoncd/pipeline/pkg/apis/pipeline/v1beta1"
	appsv1 "k8s.io/api/apps/v1"
	corev1 "k8s.io/api/core/v1"
	metav1 "k8s.io/apimachinery/pkg/apis/meta/v1"
	"k8s.io/apimachinery/pkg/labels"
	"k8s.io/apimachinery/pkg/types"
	"k8s.io/apimachinery/pkg/util/wait"
	"k8s.io/klog/v2"
	"sigs.k8s.io/controller-runtime/pkg/client"
	rclient "sigs.k8s.io/controller-runtime/pkg/client"
)

type SuiteController struct {
	*kubeCl.K8sClient
}

func NewSuiteController(kube *kubeCl.K8sClient) (*SuiteController, error) {
	return &SuiteController{
		kube,
	}, nil
}

// GetHasApplicationStatus return the status from the Application Custom Resource object
func (h *SuiteController) GetHasApplication(name, namespace string) (*appservice.Application, error) {
	namespacedName := types.NamespacedName{
		Name:      name,
		Namespace: namespace,
	}

	application := appservice.Application{
		Spec: appservice.ApplicationSpec{},
	}
	err := h.KubeRest().Get(context.TODO(), namespacedName, &application)
	if err != nil {
		return nil, err
	}
	return &application, nil
}

// CreateHasApplication create an application Custom Resource object
func (h *SuiteController) CreateHasApplication(name, namespace string) (*appservice.Application, error) {
	application := appservice.Application{
		ObjectMeta: metav1.ObjectMeta{
			Name:      name,
			Namespace: namespace,
		},
		Spec: appservice.ApplicationSpec{
			DisplayName: name,
		},
	}
	err := h.KubeRest().Create(context.TODO(), &application)
	if err != nil {
		return nil, err
	}
	return &application, nil
}

// DeleteHasApplication delete an has application from a given name and namespace
func (h *SuiteController) DeleteHasApplication(name, namespace string) error {
	application := appservice.Application{
		ObjectMeta: metav1.ObjectMeta{
			Name:      name,
			Namespace: namespace,
		},
	}
	return h.KubeRest().Delete(context.TODO(), &application)
}

// GetHasComponent returns the Appstudio Component Custom Resource object
func (h *SuiteController) GetHasComponent(name, namespace string) (*appservice.Component, error) {
	namespacedName := types.NamespacedName{
		Name:      name,
		Namespace: namespace,
	}

	component := appservice.Component{}
	err := h.KubeRest().Get(context.TODO(), namespacedName, &component)
	if err != nil {
		return nil, err
	}
	return &component, nil
}

// DeleteHasComponent delete an has component from a given name and namespace
func (h *SuiteController) DeleteHasComponent(name string, namespace string) error {
	component := appservice.Component{
		ObjectMeta: metav1.ObjectMeta{
			Name:      name,
			Namespace: namespace,
		},
	}
	return h.KubeRest().Delete(context.TODO(), &component)
}

// CreateComponent create an has component from a given name, namespace, application, devfile and a container image
func (h *SuiteController) CreateComponent(applicationName, componentName, namespace, gitSourceURL, containerImageSource, outputContainerImage, secret string) (*appservice.Component, error) {
	var containerImage string
	if outputContainerImage != "" {
		containerImage = outputContainerImage
	} else {
		containerImage = containerImageSource
	}
	component := &appservice.Component{
		ObjectMeta: metav1.ObjectMeta{
			Name:      componentName,
			Namespace: namespace,
		},
		Spec: appservice.ComponentSpec{
			ComponentName: componentName,
			Application:   applicationName,
			Source: appservice.ComponentSource{
				ComponentSourceUnion: appservice.ComponentSourceUnion{
					GitSource: &appservice.GitSource{
						URL: gitSourceURL,
					},
				},
			},
			Secret:         secret,
			ContainerImage: containerImage,
			Replicas:       1,
			TargetPort:     8081,
			Route:          "",
		},
	}
	err := h.KubeRest().Create(context.TODO(), component)
	if err != nil {
		return nil, err
	}
	return component, nil
}

// CreateComponentFromCDQ create a HAS Component resource from a Completed CDQ resource, which includes a stub Component CR
func (h *SuiteController) CreateComponentFromStub(compDetected appservice.ComponentDetectionDescription, componentName, namespace, secret string) (*appservice.Component, error) {
	// The Component from the CDQ is only a template, and needs things like name filled in
	component := &appservice.Component{
		ObjectMeta: metav1.ObjectMeta{
			Name:      componentName,
			Namespace: namespace,
		},
		Spec: compDetected.ComponentStub,
	}
	component.Spec.Secret = secret
	err := h.KubeRest().Create(context.TODO(), component)
	if err != nil {
		return nil, err
	}
	return component, nil
}

// DeleteHasComponent delete an has component from a given name and namespace
func (h *SuiteController) DeleteHasComponentDetectionQuery(name string, namespace string) error {
	component := appservice.ComponentDetectionQuery{
		ObjectMeta: metav1.ObjectMeta{
			Name:      name,
			Namespace: namespace,
		},
	}
	return h.KubeRest().Delete(context.TODO(), &component)
}

// CreateComponentDetectionQuery create a has componentdetectionquery from a given name, namespace, and git source
func (h *SuiteController) CreateComponentDetectionQuery(cdqName, namespace, gitSourceURL, secret string, isMultiComponent bool) (*appservice.ComponentDetectionQuery, error) {

	componentDetectionQuery := &appservice.ComponentDetectionQuery{
		ObjectMeta: metav1.ObjectMeta{
			Name:      cdqName,
			Namespace: namespace,
		},
		Spec: appservice.ComponentDetectionQuerySpec{
			GitSource: appservice.GitSource{
				URL: gitSourceURL,
			},
			IsMultiComponent: isMultiComponent,
			Secret:           secret,
		},
	}
	err := h.KubeRest().Create(context.TODO(), componentDetectionQuery)
	if err != nil {
		return nil, err
	}
	return componentDetectionQuery, nil
}

// GetComponentDetectionQuery return the status from the ComponentDetectionQuery Custom Resource object
func (h *SuiteController) GetComponentDetectionQuery(name, namespace string) (*appservice.ComponentDetectionQuery, error) {
	namespacedName := types.NamespacedName{
		Name:      name,
		Namespace: namespace,
	}

	componentDetectionQuery := appservice.ComponentDetectionQuery{
		Spec: appservice.ComponentDetectionQuerySpec{},
	}
	err := h.KubeRest().Get(context.TODO(), namespacedName, &componentDetectionQuery)
	if err != nil {
		return nil, err
	}
	return &componentDetectionQuery, nil
}

// GetComponentPipeline returns the pipeline for a given component labels
func (h *SuiteController) GetComponentPipelineRun(componentName, applicationName, namespace string, triggeredViaWebhook bool) (v1beta1.PipelineRun, error) {
	pipelineRunLabels := map[string]string{"build.appstudio.openshift.io/component": componentName, "build.appstudio.openshift.io/application": applicationName}
	if triggeredViaWebhook {
		pipelineRunLabels["triggers.tekton.dev/eventlistener"] = componentName
	}
	list := &v1beta1.PipelineRunList{}
	err := h.KubeRest().List(context.TODO(), list, &rclient.ListOptions{LabelSelector: labels.SelectorFromSet(pipelineRunLabels), Namespace: namespace})

	if len(list.Items) > 0 {
		return list.Items[0], nil
	} else if len(list.Items) == 0 {
		return v1beta1.PipelineRun{}, fmt.Errorf("no pipelinerun found for component %s", componentName)
	}
	return v1beta1.PipelineRun{}, err
}

// GetEventListenerRoute returns the route for a given component name's event listener
func (h *SuiteController) GetEventListenerRoute(componentName string, componentNamespace string) (*routev1.Route, error) {
	namespacedName := types.NamespacedName{
		Name:      fmt.Sprintf("el%s", componentName),
		Namespace: componentNamespace,
	}
	route := &routev1.Route{}
	err := h.KubeRest().Get(context.TODO(), namespacedName, route)
	if err != nil {
		return &routev1.Route{}, err
	}
	return route, nil
}

// GetComponentDeployment returns the deployment for a given component name
func (h *SuiteController) GetComponentDeployment(componentName string, componentNamespace string) (*appsv1.Deployment, error) {
	namespacedName := types.NamespacedName{
		Name:      fmt.Sprintf("el-%s", componentName),
		Namespace: componentNamespace,
	}

	deployment := &appsv1.Deployment{}
	err := h.KubeRest().Get(context.TODO(), namespacedName, deployment)
	if err != nil {
		return &appsv1.Deployment{}, err
	}
	return deployment, nil
}

// GetComponentService returns the service for a given component name
func (h *SuiteController) GetComponentService(componentName string, componentNamespace string) (*corev1.Service, error) {
	namespacedName := types.NamespacedName{
		Name:      fmt.Sprintf("el-%s", componentName),
		Namespace: componentNamespace,
	}

	service := &corev1.Service{}
	err := h.KubeRest().Get(context.TODO(), namespacedName, service)
	if err != nil {
		return &corev1.Service{}, err
	}
	return service, nil
}

func (h *SuiteController) WaitForComponentPipelineToBeFinished(componentName string, applicationName string, componentNamespace string) error {
	return wait.PollImmediate(20*time.Second, 10*time.Minute, func() (done bool, err error) {
		pipelineRun, _ := h.GetComponentPipeline(componentName, applicationName, componentNamespace)

		for _, condition := range pipelineRun.Status.Conditions {
			klog.Infof("PipelineRun %s reason: %s", pipelineRun.Name, condition.Reason)

			if condition.Reason == "Failed" {
				return false, fmt.Errorf("component %s pipeline failed", pipelineRun.Name)
			}

			if condition.Status == corev1.ConditionTrue {
				return true, nil
			}
		}
		return false, nil
	})

}

// CreateComponent create an has component from a given name, namespace, application, devfile and a container image
func (h *SuiteController) CreateComponentFromDevfile(applicationName, componentName, namespace, gitSourceURL, devfile, containerImageSource, outputContainerImage, secret string) (*appservice.Component, error) {
	var containerImage string
	if outputContainerImage != "" {
		containerImage = outputContainerImage
	} else {
		containerImage = containerImageSource
	}
	component := &appservice.Component{
		ObjectMeta: metav1.ObjectMeta{
			Name:      componentName,
			Namespace: namespace,
		},
		Spec: appservice.ComponentSpec{
			ComponentName: componentName,
			Application:   applicationName,
			Source: appservice.ComponentSource{
				ComponentSourceUnion: appservice.ComponentSourceUnion{
					GitSource: &appservice.GitSource{
						URL:        gitSourceURL,
						DevfileURL: devfile,
					},
				},
			},
			Secret:         secret,
			ContainerImage: containerImage,
			Replicas:       1,
			TargetPort:     8080,
			Route:          "",
		},
	}
	err := h.KubeRest().Create(context.TODO(), component)
	if err != nil {
		return nil, err
	}
	return component, nil
}

// Remove all components from a given repository. Usefull when create a lot of resources and want to remove all of them
func (h *SuiteController) DeleteAllComponentsInASpecificNamespace(namespace string) error {
	return h.KubeRest().DeleteAllOf(context.TODO(), &appservice.Component{}, client.InNamespace(namespace))
}

<<<<<<< HEAD
// Remove all applications from a given repository. Usefull when create a lot of resources and want to remove all of them
func (h *SuiteController) DeleteAllApplicationsInASpecificNamespace(namespace string) error {
	return h.KubeRest().DeleteAllOf(context.TODO(), &appservice.Application{}, client.InNamespace(namespace))
=======
	return ns, nil
}

func (h *SuiteController) GetHasComponentConditionStatusMessage(name, namespace string) (string, error) {
	c, err := h.GetHasComponent(name, namespace)
	if err != nil {
		return "", fmt.Errorf("error getting HAS component: %v", err)
	}
	if len(c.Status.Conditions) > 0 {
		return c.Status.Conditions[0].Message, nil
	}
	return "", nil
>>>>>>> 76fa3584
}<|MERGE_RESOLUTION|>--- conflicted
+++ resolved
@@ -333,12 +333,9 @@
 	return h.KubeRest().DeleteAllOf(context.TODO(), &appservice.Component{}, client.InNamespace(namespace))
 }
 
-<<<<<<< HEAD
 // Remove all applications from a given repository. Usefull when create a lot of resources and want to remove all of them
 func (h *SuiteController) DeleteAllApplicationsInASpecificNamespace(namespace string) error {
 	return h.KubeRest().DeleteAllOf(context.TODO(), &appservice.Application{}, client.InNamespace(namespace))
-=======
-	return ns, nil
 }
 
 func (h *SuiteController) GetHasComponentConditionStatusMessage(name, namespace string) (string, error) {
@@ -350,5 +347,4 @@
 		return c.Status.Conditions[0].Message, nil
 	}
 	return "", nil
->>>>>>> 76fa3584
 }