--- conflicted
+++ resolved
@@ -92,9 +92,6 @@
 }
 
 // CreateComponent create an has component from a given name, namespace, application, devfile and a container image
-<<<<<<< HEAD
-func (h *SuiteController) CreateComponent(applicationName, componentName, namespace, gitSourceURL, containerImageSource, secret string) (*appservice.Component, error) {
-=======
 func (h *SuiteController) CreateComponent(applicationName, componentName, namespace, gitSourceURL, containerImageSource, outputContainerImage, secret string) (*appservice.Component, error) {
 	var containerImage string
 	if outputContainerImage != "" {
@@ -102,7 +99,6 @@
 	} else {
 		containerImage = containerImageSource
 	}
->>>>>>> 5c9b5bbf
 	component := &appservice.Component{
 		ObjectMeta: metav1.ObjectMeta{
 			Name:      componentName,
@@ -119,11 +115,7 @@
 				},
 			},
 			Secret:         secret,
-<<<<<<< HEAD
-			ContainerImage: containerImageSource,
-=======
 			ContainerImage: containerImage,
->>>>>>> 5c9b5bbf
 			Replicas:       1,
 			TargetPort:     8081,
 			Route:          "",
