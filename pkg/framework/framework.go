package framework

import (
	"fmt"

	kubeCl "github.com/redhat-appstudio/e2e-tests/pkg/apis/kubernetes"
	"github.com/redhat-appstudio/e2e-tests/pkg/utils/common"
	"github.com/redhat-appstudio/e2e-tests/pkg/utils/gitops"
	"github.com/redhat-appstudio/e2e-tests/pkg/utils/has"
<<<<<<< HEAD
	"github.com/redhat-appstudio/e2e-tests/pkg/utils/singapore"
=======
	"github.com/redhat-appstudio/e2e-tests/pkg/utils/spi"
>>>>>>> b26f651f
	"github.com/redhat-appstudio/e2e-tests/pkg/utils/tekton"
)

// Framework struct to store all controllers
type Framework struct {
<<<<<<< HEAD
	HasController       *has.SuiteController
	CommonController    *common.SuiteController
	TektonController    *tekton.SuiteController
	GitOpsController    *gitops.SuiteController
	SingaporeController *singapore.SuiteController
=======
	HasController    *has.SuiteController
	CommonController *common.SuiteController
	TektonController *tekton.SuiteController
	GitOpsController *gitops.SuiteController
	SPIController    *spi.SuiteController
>>>>>>> b26f651f
}

// Initialize all test controllers and return them in a Framework
func NewFramework() (*Framework, error) {

	// Initialize a common kubernetes client to be passed to the test controllers
	kubeClient, err := kubeCl.NewK8SClient()
	if err != nil {
		return nil, fmt.Errorf("error creating client-go %v", err)
	}

	// Initialize Common controller
	commonCtrl, err := common.NewSuiteController(kubeClient)
	if err != nil {
		return nil, err
	}

	// Initialize Has controller
	hasController, err := has.NewSuiteController(kubeClient)
	if err != nil {
		return nil, err
	}

	// Initialize Tekton controller
	tektonController, err := tekton.NewSuiteController(kubeClient)
	if err != nil {
		return nil, err
	}

	// Initialize GitOps controller
	gitopsController, err := gitops.NewSuiteController(kubeClient)
	if err != nil {
		return nil, err
	}

<<<<<<< HEAD
	singaporeController, err := singapore.NewSuiteController(kubeClient)
=======
	// Initialize SPI controller
	spiController, err := spi.NewSuiteController(kubeClient)
>>>>>>> b26f651f
	if err != nil {
		return nil, err
	}

	return &Framework{
<<<<<<< HEAD
		CommonController:    commonCtrl,
		HasController:       hasController,
		TektonController:    tektonController,
		GitOpsController:    gitopsController,
		SingaporeController: singaporeController,
=======
		CommonController: commonCtrl,
		HasController:    hasController,
		TektonController: tektonController,
		GitOpsController: gitopsController,
		SPIController:    spiController,
>>>>>>> b26f651f
	}, nil
}<|MERGE_RESOLUTION|>--- conflicted
+++ resolved
@@ -7,29 +7,19 @@
 	"github.com/redhat-appstudio/e2e-tests/pkg/utils/common"
 	"github.com/redhat-appstudio/e2e-tests/pkg/utils/gitops"
 	"github.com/redhat-appstudio/e2e-tests/pkg/utils/has"
-<<<<<<< HEAD
 	"github.com/redhat-appstudio/e2e-tests/pkg/utils/singapore"
-=======
 	"github.com/redhat-appstudio/e2e-tests/pkg/utils/spi"
->>>>>>> b26f651f
 	"github.com/redhat-appstudio/e2e-tests/pkg/utils/tekton"
 )
 
 // Framework struct to store all controllers
 type Framework struct {
-<<<<<<< HEAD
 	HasController       *has.SuiteController
 	CommonController    *common.SuiteController
 	TektonController    *tekton.SuiteController
 	GitOpsController    *gitops.SuiteController
 	SingaporeController *singapore.SuiteController
-=======
-	HasController    *has.SuiteController
-	CommonController *common.SuiteController
-	TektonController *tekton.SuiteController
-	GitOpsController *gitops.SuiteController
-	SPIController    *spi.SuiteController
->>>>>>> b26f651f
+	SPIController       *spi.SuiteController
 }
 
 // Initialize all test controllers and return them in a Framework
@@ -65,29 +55,19 @@
 		return nil, err
 	}
 
-<<<<<<< HEAD
 	singaporeController, err := singapore.NewSuiteController(kubeClient)
-=======
 	// Initialize SPI controller
 	spiController, err := spi.NewSuiteController(kubeClient)
->>>>>>> b26f651f
 	if err != nil {
 		return nil, err
 	}
 
 	return &Framework{
-<<<<<<< HEAD
 		CommonController:    commonCtrl,
 		HasController:       hasController,
 		TektonController:    tektonController,
 		GitOpsController:    gitopsController,
 		SingaporeController: singaporeController,
-=======
-		CommonController: commonCtrl,
-		HasController:    hasController,
-		TektonController: tektonController,
-		GitOpsController: gitopsController,
-		SPIController:    spiController,
->>>>>>> b26f651f
+		SPIController:       spiController,
 	}, nil
 }