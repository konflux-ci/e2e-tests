package framework

import (
	"fmt"
	"time"

	. "github.com/onsi/ginkgo/v2"

	"github.com/avast/retry-go/v4"
	kubeCl "github.com/redhat-appstudio/e2e-tests/pkg/apis/kubernetes"
	"github.com/redhat-appstudio/e2e-tests/pkg/constants"
	"github.com/redhat-appstudio/e2e-tests/pkg/sandbox"
	"github.com/redhat-appstudio/e2e-tests/pkg/utils"
	"github.com/redhat-appstudio/e2e-tests/pkg/utils/common"
	"github.com/redhat-appstudio/e2e-tests/pkg/utils/gitops"
	"github.com/redhat-appstudio/e2e-tests/pkg/utils/has"
	"github.com/redhat-appstudio/e2e-tests/pkg/utils/integration"
	"github.com/redhat-appstudio/e2e-tests/pkg/utils/jvmbuildservice"
	"github.com/redhat-appstudio/e2e-tests/pkg/utils/o11y"
	"github.com/redhat-appstudio/e2e-tests/pkg/utils/release"
	"github.com/redhat-appstudio/e2e-tests/pkg/utils/spi"
	"github.com/redhat-appstudio/e2e-tests/pkg/utils/tekton"
)

type ControllerHub struct {
	HasController             *has.HasController
	CommonController          *common.SuiteController
	TektonController          *tekton.SuiteController
	GitOpsController          *gitops.GitopsController
	SPIController             *spi.SuiteController
	ReleaseController         *release.ReleaseController
	IntegrationController     *integration.IntegrationController
<<<<<<< HEAD
	JvmbuildserviceController *jvmbuildservice.SuiteController
	O11yController            *o11y.O11yController
=======
	JvmbuildserviceController *jvmbuildservice.JvmbuildserviceController
	O11yController            *o11y.SuiteController
>>>>>>> 9b57039e
}

type Framework struct {
	AsKubeAdmin       *ControllerHub
	AsKubeDeveloper   *ControllerHub
	ProxyUrl          string
	SandboxController *sandbox.SandboxController
	UserNamespace     string
	UserName          string
	UserToken         string
}

func NewFramework(userName string, stageConfig ...utils.Options) (*Framework, error) {
	return NewFrameworkWithTimeout(userName, time.Second*60, stageConfig...)
}

func NewFrameworkWithTimeout(userName string, timeout time.Duration, options ...utils.Options) (*Framework, error) {
	var err error
	var k *kubeCl.K8SClient
	var supplyopts utils.Options

	isStage, err := utils.CheckOptions(options)
	if err != nil {
		return nil, err
	}

	if isStage {
		supplyopts = options[0]
	}
	// https://issues.redhat.com/browse/CRT-1670
	if len(userName) > 20 {
		GinkgoWriter.Printf("WARNING: username %q is longer than 20 characters - the tenant namespace prefix will be shortened to %s\n", userName, userName[:20])
	}

	// in some very rare cases fail to get the client for some timeout in member operator.
	// Just try several times to get the user kubeconfig

	err = retry.Do(
		func() error {
			if k, err = kubeCl.NewDevSandboxProxyClient(userName, isStage, supplyopts); err != nil {
				GinkgoWriter.Printf("error when creating dev sandbox proxy client: %+v\n", err)
			}
			return err
		},
		retry.Attempts(20),
	)

	if err != nil {
		return nil, fmt.Errorf("error when initializing kubernetes clients: %v", err)
	}

	var asAdmin *ControllerHub
	if !isStage {
		asAdmin, err = InitControllerHub(k.AsKubeAdmin)
		if err != nil {
			return nil, fmt.Errorf("error when initializing appstudio hub controllers for admin user: %v", err)
		}
		if err = asAdmin.CommonController.AddRegistryAuthSecretToSA("QUAY_TOKEN", k.UserNamespace); err != nil {
			GinkgoWriter.Println(fmt.Sprintf("Failed to add registry auth secret to service account: %v\n", err))
		}
	}

	asUser, err := InitControllerHub(k.AsKubeDeveloper)
	if err != nil {
		return nil, fmt.Errorf("error when initializing appstudio hub controllers for sandbox user: %v", err)
	}

	if isStage {
		asAdmin = asUser
	}

	if err = utils.WaitUntil(asAdmin.CommonController.ServiceaccountPresent(constants.DefaultPipelineServiceAccount, k.UserNamespace), timeout); err != nil {
		return nil, fmt.Errorf("'%s' service account wasn't created in %s namespace: %+v", constants.DefaultPipelineServiceAccount, k.UserNamespace, err)
	}

	return &Framework{
		AsKubeAdmin:       asAdmin,
		AsKubeDeveloper:   asUser,
		ProxyUrl:          k.ProxyUrl,
		SandboxController: k.SandboxController,
		UserNamespace:     k.UserNamespace,
		UserName:          k.UserName,
		UserToken:         k.UserToken,
	}, nil
}

func InitControllerHub(cc *kubeCl.CustomClient) (*ControllerHub, error) {
	// Initialize Common controller
	commonCtrl, err := common.NewSuiteController(cc)
	if err != nil {
		return nil, err
	}

	// Initialize Has controller
	hasController, err := has.NewSuiteController(cc)
	if err != nil {
		return nil, err
	}

	spiController, err := spi.NewSuiteController(cc)
	if err != nil {
		return nil, err
	}
	// Initialize Tekton controller
	tektonController := tekton.NewSuiteController(cc)

	// Initialize GitOps controller
	gitopsController, err := gitops.NewSuiteController(cc)
	if err != nil {
		return nil, err
	}

	// Initialize Release Controller
	releaseController, err := release.NewSuiteController(cc)
	if err != nil {
		return nil, err
	}
	// Initialize Integration Controller
	integrationController, err := integration.NewSuiteController(cc)
	if err != nil {
		return nil, err
	}
	jvmbuildserviceController, err := jvmbuildservice.NewSuiteControler(cc)
	if err != nil {
		return nil, err
	}
	// Initialize o11y controller
	o11yController, err := o11y.NewSuiteController(cc)
	if err != nil {
		return nil, err
	}

	return &ControllerHub{
		HasController:             hasController,
		CommonController:          commonCtrl,
		SPIController:             spiController,
		TektonController:          tektonController,
		GitOpsController:          gitopsController,
		ReleaseController:         releaseController,
		IntegrationController:     integrationController,
		JvmbuildserviceController: jvmbuildserviceController,
		O11yController:            o11yController,
	}, nil
}<|MERGE_RESOLUTION|>--- conflicted
+++ resolved
@@ -30,13 +30,8 @@
 	SPIController             *spi.SuiteController
 	ReleaseController         *release.ReleaseController
 	IntegrationController     *integration.IntegrationController
-<<<<<<< HEAD
-	JvmbuildserviceController *jvmbuildservice.SuiteController
+  JvmbuildserviceController *jvmbuildservice.JvmbuildserviceController
 	O11yController            *o11y.O11yController
-=======
-	JvmbuildserviceController *jvmbuildservice.JvmbuildserviceController
-	O11yController            *o11y.SuiteController
->>>>>>> 9b57039e
 }
 
 type Framework struct {
