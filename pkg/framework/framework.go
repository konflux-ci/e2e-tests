--- conflicted
+++ resolved
@@ -90,21 +90,12 @@
 		return nil, err
 	}
 
-<<<<<<< HEAD
 	spiController, err := spi.NewSuiteController(cc)
 	if err != nil {
 		return nil, err
 	}
-=======
 	// Initialize Tekton controller
-	tektonController := tekton.NewSuiteController(kubeClient)
->>>>>>> 74441762
-
-	// Initialize Tekton controller
-	tektonController, err := tekton.NewSuiteController(cc)
-	if err != nil {
-		return nil, err
-	}
+	tektonController := tekton.NewSuiteController(cc)
 
 	// Initialize GitOps controller
 	gitopsController, err := gitops.NewSuiteController(cc)
