--- conflicted
+++ resolved
@@ -29,13 +29,8 @@
 	GitOpsController          *gitops.GitopsController
 	SPIController             *spi.SuiteController
 	ReleaseController         *release.ReleaseController
-<<<<<<< HEAD
-	IntegrationController     *integration.SuiteController
+	IntegrationController     *integration.IntegrationController
 	JvmbuildserviceController *jvmbuildservice.JvmbuildserviceController
-=======
-	IntegrationController     *integration.IntegrationController
-	JvmbuildserviceController *jvmbuildservice.SuiteController
->>>>>>> b180b85b
 	O11yController            *o11y.SuiteController
 }
 
@@ -97,7 +92,7 @@
 		if err = asAdmin.CommonController.AddRegistryAuthSecretToSA("QUAY_TOKEN", k.UserNamespace); err != nil {
 			GinkgoWriter.Println(fmt.Sprintf("Failed to add registry auth secret to service account: %v\n", err))
 		}
-	} 
+	}
 
 	asUser, err := InitControllerHub(k.AsKubeDeveloper)
 	if err != nil {
