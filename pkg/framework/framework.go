package framework

import (
	"fmt"
	"time"

	. "github.com/onsi/ginkgo/v2"

	"github.com/avast/retry-go/v4"
	kubeCl "github.com/redhat-appstudio/e2e-tests/pkg/apis/kubernetes"
	"github.com/redhat-appstudio/e2e-tests/pkg/constants"
	"github.com/redhat-appstudio/e2e-tests/pkg/sandbox"
	"github.com/redhat-appstudio/e2e-tests/pkg/utils"
	"github.com/redhat-appstudio/e2e-tests/pkg/utils/common"
	"github.com/redhat-appstudio/e2e-tests/pkg/utils/gitops"
	"github.com/redhat-appstudio/e2e-tests/pkg/utils/has"
	"github.com/redhat-appstudio/e2e-tests/pkg/utils/integration"
	"github.com/redhat-appstudio/e2e-tests/pkg/utils/jvmbuildservice"
	"github.com/redhat-appstudio/e2e-tests/pkg/utils/o11y"
	"github.com/redhat-appstudio/e2e-tests/pkg/utils/release"
	"github.com/redhat-appstudio/e2e-tests/pkg/utils/spi"
	"github.com/redhat-appstudio/e2e-tests/pkg/utils/tekton"
)

type ControllerHub struct {
	HasController             *has.HasController
	CommonController          *common.SuiteController
	TektonController          *tekton.SuiteController
	GitOpsController          *gitops.GitopsController
	SPIController             *spi.SuiteController
	ReleaseController         *release.ReleaseController
	IntegrationController     *integration.SuiteController
	JvmbuildserviceController *jvmbuildservice.SuiteController
	O11yController            *o11y.SuiteController
}

type Framework struct {
	AsKubeAdmin       *ControllerHub
	AsKubeDeveloper   *ControllerHub
	ProxyUrl          string
	SandboxController *sandbox.SandboxController
	UserNamespace     string
	UserName          string
	UserToken         string
}

func NewFramework(userName string, stageConfig ...utils.Options) (*Framework, error) {
	return NewFrameworkWithTimeout(userName, time.Second*60, stageConfig...)
}

func NewFrameworkWithTimeout(userName string, timeout time.Duration, options ...utils.Options) (*Framework, error) {
	var err error
	var k *kubeCl.K8SClient
	var supplyopts utils.Options

	isStage, err := utils.CheckOptions(options)
	if err != nil {
		return nil, err
	}

	if isStage {
		supplyopts = options[0]
	}
	// https://issues.redhat.com/browse/CRT-1670
	if len(userName) > 20 {
		GinkgoWriter.Printf("WARNING: username %q is longer than 20 characters - the tenant namespace prefix will be shortened to %s\n", userName, userName[:20])
	}

	// in some very rare cases fail to get the client for some timeout in member operator.
	// Just try several times to get the user kubeconfig

	err = retry.Do(
		func() error {
			if k, err = kubeCl.NewDevSandboxProxyClient(userName, isStage, supplyopts); err != nil {
				GinkgoWriter.Printf("error when creating dev sandbox proxy client: %+v\n", err)
			}
			return err
		},
		retry.Attempts(20),
	)

	if err != nil {
		return nil, fmt.Errorf("error when initializing kubernetes clients: %v", err)
	}

	var asAdmin *ControllerHub
	if !isStage {
		asAdmin, err = InitControllerHub(k.AsKubeAdmin)
		if err != nil {
			return nil, fmt.Errorf("error when initializing appstudio hub controllers for admin user: %v", err)
		}
		if err = asAdmin.CommonController.AddRegistryAuthSecretToSA("QUAY_TOKEN", k.UserNamespace); err != nil {
			GinkgoWriter.Println(fmt.Sprintf("Failed to add registry auth secret to service account: %v\n", err))
		}
<<<<<<< HEAD
=======
	} else {
		asAdmin = nil
>>>>>>> 486ca562
	}

	asUser, err := InitControllerHub(k.AsKubeDeveloper)
	if err != nil {
		return nil, fmt.Errorf("error when initializing appstudio hub controllers for sandbox user: %v", err)
	}

	if isStage {
		asAdmin = asUser
	}

	if err = utils.WaitUntil(asAdmin.CommonController.ServiceaccountPresent(constants.DefaultPipelineServiceAccount, k.UserNamespace), timeout); err != nil {
		return nil, fmt.Errorf("'%s' service account wasn't created in %s namespace: %+v", constants.DefaultPipelineServiceAccount, k.UserNamespace, err)
	}

	return &Framework{
		AsKubeAdmin:       asAdmin,
		AsKubeDeveloper:   asUser,
		ProxyUrl:          k.ProxyUrl,
		SandboxController: k.SandboxController,
		UserNamespace:     k.UserNamespace,
		UserName:          k.UserName,
		UserToken:         k.UserToken,
	}, nil
}

func InitControllerHub(cc *kubeCl.CustomClient) (*ControllerHub, error) {
	// Initialize Common controller
	commonCtrl, err := common.NewSuiteController(cc)
	if err != nil {
		return nil, err
	}

	// Initialize Has controller
	hasController, err := has.NewSuiteController(cc)
	if err != nil {
		return nil, err
	}

	spiController, err := spi.NewSuiteController(cc)
	if err != nil {
		return nil, err
	}
	// Initialize Tekton controller
	tektonController := tekton.NewSuiteController(cc)

	// Initialize GitOps controller
	gitopsController, err := gitops.NewSuiteController(cc)
	if err != nil {
		return nil, err
	}

	// Initialize Release Controller
	releaseController, err := release.NewSuiteController(cc)
	if err != nil {
		return nil, err
	}
	// Initialize Integration Controller
	integrationController, err := integration.NewSuiteController(cc)
	if err != nil {
		return nil, err
	}
	jvmbuildserviceController, err := jvmbuildservice.NewSuiteControler(cc)
	if err != nil {
		return nil, err
	}
	// Initialize o11y controller
	o11yController, err := o11y.NewSuiteController(cc)
	if err != nil {
		return nil, err
	}

	return &ControllerHub{
		HasController:             hasController,
		CommonController:          commonCtrl,
		SPIController:             spiController,
		TektonController:          tektonController,
		GitOpsController:          gitopsController,
		ReleaseController:         releaseController,
		IntegrationController:     integrationController,
		JvmbuildserviceController: jvmbuildserviceController,
		O11yController:            o11yController,
	}, nil
}<|MERGE_RESOLUTION|>--- conflicted
+++ resolved
@@ -92,12 +92,7 @@
 		if err = asAdmin.CommonController.AddRegistryAuthSecretToSA("QUAY_TOKEN", k.UserNamespace); err != nil {
 			GinkgoWriter.Println(fmt.Sprintf("Failed to add registry auth secret to service account: %v\n", err))
 		}
-<<<<<<< HEAD
-=======
-	} else {
-		asAdmin = nil
->>>>>>> 486ca562
-	}
+	} 
 
 	asUser, err := InitControllerHub(k.AsKubeDeveloper)
 	if err != nil {
