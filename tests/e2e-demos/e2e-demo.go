package e2e

import (
	"context"
	"fmt"
	"strings"
	"time"

	"github.com/google/uuid"
	. "github.com/onsi/ginkgo/v2"
	. "github.com/onsi/gomega"
	appservice "github.com/redhat-appstudio/application-service/api/v1alpha1"
	"github.com/redhat-appstudio/e2e-tests/pkg/constants"
	"github.com/redhat-appstudio/e2e-tests/pkg/framework"
	"github.com/redhat-appstudio/e2e-tests/pkg/utils"
	"github.com/redhat-appstudio/e2e-tests/tests/e2e-demos/config"
	e2eConfig "github.com/redhat-appstudio/e2e-tests/tests/e2e-demos/config"
	"github.com/spf13/viper"
	v1 "k8s.io/api/core/v1"
	"k8s.io/apimachinery/pkg/api/errors"
	metav1 "k8s.io/apimachinery/pkg/apis/meta/v1"
	"k8s.io/klog/v2"
)

const (
	// Application Service controller is deployed the namespace: https://github.com/redhat-appstudio/infra-deployments/blob/main/argo-cd-apps/base/has.yaml#L14
	RedHatAppStudioApplicationNamespace string = "application-service"

	// See more info: https://github.com/redhat-appstudio/application-service#creating-a-github-secret-for-has
	ApplicationServiceGHTokenSecrName string = "has-github-token" // #nosec

	// Name for the GitOps Deployment resource
	GitOpsDeploymentName string = "gitops-deployment-e2e"

	// GitOps repository branch to use
	GitOpsRepositoryRevision string = "main"
)

var AppStudioE2EApplicationsNamespace = utils.GetEnv(constants.E2E_APPLICATIONS_NAMESPACE_ENV, "appstudio-e2e-demo")

var _ = framework.E2ESuiteDescribe(Label("e2e-demo"), func() {
	defer GinkgoRecover()
	var outputContainerImage = ""

	// Initialize the application struct
	application := &appservice.Application{}
	component := &appservice.Component{}

	// Initialize the e2e demo configuration
	configTestFile := viper.GetString("config-suites")
	klog.Infof("Starting e2e-demo test suites from config: %s", configTestFile)

	// Initialize the tests controllers
	fw, err := framework.NewFramework()
	Expect(err).NotTo(HaveOccurred())
	configTest, err := e2eConfig.LoadTestGeneratorConfig(configTestFile)
	Expect(err).NotTo(HaveOccurred())

	BeforeAll(func() {
		// Check to see if the github token was provided
		Expect(utils.CheckIfEnvironmentExists(constants.GITHUB_TOKEN_ENV)).Should(BeTrue(), "%s environment variable is not set", constants.GITHUB_TOKEN_ENV)
		// Check if 'has-github-token' is present, unless SKIP_HAS_SECRET_CHECK env var is set
		if !utils.CheckIfEnvironmentExists(constants.SKIP_HAS_SECRET_CHECK_ENV) {
			_, err := fw.HasController.KubeInterface().CoreV1().Secrets(RedHatAppStudioApplicationNamespace).Get(context.TODO(), ApplicationServiceGHTokenSecrName, metav1.GetOptions{})
			Expect(err).NotTo(HaveOccurred(), "Error checking 'has-github-token' secret %s", err)
		}

		_, err := fw.CommonController.CreateTestNamespace(AppStudioE2EApplicationsNamespace)
		Expect(err).NotTo(HaveOccurred(), "Error when creating/updating '%s' namespace: %v", AppStudioE2EApplicationsNamespace, err)
	})

	// Remove all resources created by the tests
	AfterAll(func() {
		Expect(fw.HasController.DeleteAllComponentsInASpecificNamespace(AppStudioE2EApplicationsNamespace)).To(Succeed())
		Expect(fw.HasController.DeleteAllApplicationsInASpecificNamespace(AppStudioE2EApplicationsNamespace)).To(Succeed())
		Expect(fw.SPIController.DeleteAllBindingTokensInASpecificNamespace(AppStudioE2EApplicationsNamespace)).To(Succeed())
		Expect(fw.SPIController.DeleteAllAccessTokenDataInASpecificNamespace(AppStudioE2EApplicationsNamespace)).To(Succeed())
		Expect(fw.SPIController.DeleteAllAccessTokensInASpecificNamespace(AppStudioE2EApplicationsNamespace)).To(Succeed())
		Expect(fw.GitOpsController.DeleteAllGitOpsDeploymentInASpecificNamespace(AppStudioE2EApplicationsNamespace)).To(Succeed())
	})

	for _, appTest := range configTest.Tests {
		appTest := appTest

		When(appTest.Name, func() {
			defer GinkgoRecover()

			// Create an application in a specific namespace
			It("application is created", func() {
				createdApplication, err := fw.HasController.CreateHasApplication(appTest.ApplicationName, AppStudioE2EApplicationsNamespace)
				Expect(err).NotTo(HaveOccurred())
				Expect(createdApplication.Spec.DisplayName).To(Equal(appTest.ApplicationName))
				Expect(createdApplication.Namespace).To(Equal(AppStudioE2EApplicationsNamespace))
			})

			// Check the application health and check if a devfile was generated in the status
			It("application is healthy", func() {
				Eventually(func() string {
					appstudioApp, err := fw.HasController.GetHasApplication(appTest.ApplicationName, AppStudioE2EApplicationsNamespace)
					Expect(err).NotTo(HaveOccurred())
					application = appstudioApp

					return application.Status.Devfile
				}, 3*time.Minute, 100*time.Millisecond).Should(Not(BeEmpty()), "Error creating gitOps repository")

				Eventually(func() bool {
					gitOpsRepository := utils.ObtainGitOpsRepositoryName(application.Status.Devfile)

					return fw.CommonController.Github.CheckIfRepositoryExist(gitOpsRepository)
				}, 1*time.Minute, 1*time.Second).Should(BeTrue(), "Has controller didn't create gitops repository")
			})

			for _, componentTest := range appTest.Components {
				var oauthSecretName = ""

				componentTest := componentTest
				var containerIMG = fmt.Sprintf("quay.io/%s/test-images:%s", utils.GetQuayIOOrganization(), strings.Replace(uuid.New().String(), "-", "", -1))

				// TODO: In the future when HAS support creating private applications should push the containers from private repos to a private quay.io repo
				if componentTest.Type == "private" {
					It("Inject manually SPI token", func() {
						// Inject spi tokens to work with private components
						if componentTest.ContainerSource != "" {
							// More info about manual token upload for quay.io here: https://github.com/redhat-appstudio/service-provider-integration-operator/pull/115
							oauthCredentials := `{"access_token":"` + utils.GetEnv(constants.QUAY_OAUTH_TOKEN_ENV, "") + `", "username":"` + utils.GetEnv(constants.QUAY_OAUTH_USER_ENV, "") + `"}`

							oauthSecretName = fw.SPIController.InjectManualSPIToken(AppStudioE2EApplicationsNamespace, componentTest.ContainerSource, oauthCredentials, v1.SecretTypeDockerConfigJson)
						} else if componentTest.GitSourceUrl != "" {
							// More info about manual token upload for github.com
							oauthCredentials := `{"access_token":"` + utils.GetEnv(constants.GITHUB_TOKEN_ENV, "") + `"}`

							oauthSecretName = fw.SPIController.InjectManualSPIToken(AppStudioE2EApplicationsNamespace, componentTest.GitSourceUrl, oauthCredentials, v1.SecretTypeBasicAuth)
						}
					})
				}

				// Components for now can be imported from gitUrl, container image or a devfile
				if componentTest.ContainerSource != "" {
<<<<<<< HEAD
					It(fmt.Sprintf("create component %s from %s container source", componentTest.Name, componentTest.Type), func() {
						_, err := fw.HasController.CreateComponent(application.Name, componentTest.Name, AppStudioE2EApplicationsNamespace, "", componentTest.ContainerSource, outputContainerImage, oauthSecretName)
=======
					It(fmt.Sprintf("create component %s from container source", componentTest.Name), func() {
						var outputContainerImage = ""
						_, err := fw.HasController.CreateComponent(application.Name, componentTest.Name, AppStudioE2EApplicationsNamespace, "", "", componentTest.ContainerSource, outputContainerImage, "")
>>>>>>> 61d7ecab
						Expect(err).NotTo(HaveOccurred())
					})

					// User can define a git url and a devfile at the same time if multiple devfile exists into a repo
				} else if componentTest.GitSourceUrl != "" && componentTest.Devfilesource != "" {
					It(fmt.Sprintf("create component %s from %s git source %s and devfile %s", componentTest.Name, componentTest.Type, componentTest.GitSourceUrl, componentTest.Devfilesource), func() {
						component, err = fw.HasController.CreateComponentFromDevfile(application.Name, componentTest.Name, AppStudioE2EApplicationsNamespace,
							componentTest.GitSourceUrl, componentTest.Devfilesource, "", containerIMG, oauthSecretName)
						Expect(err).NotTo(HaveOccurred())
					})

					// If component have only a git source application-service will start to fetch the devfile from the git root directory
				} else if componentTest.GitSourceUrl != "" {
					It(fmt.Sprintf("create component %s from %s git source %s", componentTest.Name, componentTest.Type, componentTest.GitSourceUrl), func() {
						component, err = fw.HasController.CreateComponent(application.Name, componentTest.Name, AppStudioE2EApplicationsNamespace,
<<<<<<< HEAD
							componentTest.GitSourceUrl, "", containerIMG, oauthSecretName)
=======
							componentTest.GitSourceUrl, "", "", containerIMG, "")
>>>>>>> 61d7ecab
						Expect(err).NotTo(HaveOccurred())
					})

				} else {
					defer GinkgoRecover()
					Fail("Please Provide a valid test configuration")
				}

				// Start to watch the pipeline until is finished
				It(fmt.Sprintf("wait %s component %s pipeline to be finished", componentTest.Type, componentTest.Name), func() {
					if componentTest.ContainerSource != "" {
						Skip(fmt.Sprintf("component %s was imported from quay.io/docker.io source. Skiping pipelinerun check.", componentTest.Name))
					}
					Expect(fw.HasController.WaitForComponentPipelineToBeFinished(component.Name, application.Name, AppStudioE2EApplicationsNamespace)).To(Succeed(), "Failed component pipeline %v", err)
				})

				// Deploy the component using gitops and check for the health
				It(fmt.Sprintf("deploy component %s using gitops", componentTest.Name), func() {

					Eventually(func() bool {
						deployment, err := fw.CommonController.GetAppDeploymentByName(componentTest.Name, AppStudioE2EApplicationsNamespace)
						if err != nil && !errors.IsNotFound(err) {
							return false
						}
						if deployment.Status.AvailableReplicas == 1 {
							klog.Infof("Deployment %s is ready", deployment.Name)
							return true
						}

						return false
					}, 15*time.Minute, 10*time.Second).Should(BeTrue(), "Component deployment didn't become ready")
					Expect(err).NotTo(HaveOccurred())
				})

				It(fmt.Sprintf("check component %s health", componentTest.Name), func() {
					Eventually(func() bool {
						gitOpsRoute, err := fw.CommonController.GetOpenshiftRoute(componentTest.Name, AppStudioE2EApplicationsNamespace)
						Expect(err).NotTo(HaveOccurred())
						err = fw.GitOpsController.CheckGitOpsEndpoint(gitOpsRoute, componentTest.HealthEndpoint)
						if err != nil {
							klog.Info("Failed to request component endpoint. retrying...")
						}
						return true
					}, 5*time.Minute, 10*time.Second).Should(BeTrue())
				})

				if componentTest.K8sSpec != (config.K8sSpec{}) && *componentTest.K8sSpec.Replicas > 1 {
					It(fmt.Sprintf("scale component %s replicas", componentTest.Name), func() {
						component, err := fw.HasController.GetHasComponent(componentTest.Name, AppStudioE2EApplicationsNamespace)
						Expect(err).NotTo(HaveOccurred())
						_, err = fw.HasController.ScaleComponentReplicas(component, int(*componentTest.K8sSpec.Replicas))
						Expect(err).NotTo(HaveOccurred())

						Eventually(func() bool {
							deployment, _ := fw.CommonController.GetAppDeploymentByName(componentTest.Name, AppStudioE2EApplicationsNamespace)
							if err != nil && !errors.IsNotFound(err) {
								return false
							}
							if deployment.Status.AvailableReplicas == *componentTest.K8sSpec.Replicas {
								klog.Infof("Replicas scaled to %s ", componentTest.K8sSpec.Replicas)
								return true
							}

							return false
						}, 5*time.Minute, 10*time.Second).Should(BeTrue(), "Component deployment didn't get scaled to desired replicas")
						Expect(err).NotTo(HaveOccurred())
					})
				}
			}
		})
	}
})<|MERGE_RESOLUTION|>--- conflicted
+++ resolved
@@ -136,14 +136,8 @@
 
 				// Components for now can be imported from gitUrl, container image or a devfile
 				if componentTest.ContainerSource != "" {
-<<<<<<< HEAD
 					It(fmt.Sprintf("create component %s from %s container source", componentTest.Name, componentTest.Type), func() {
-						_, err := fw.HasController.CreateComponent(application.Name, componentTest.Name, AppStudioE2EApplicationsNamespace, "", componentTest.ContainerSource, outputContainerImage, oauthSecretName)
-=======
-					It(fmt.Sprintf("create component %s from container source", componentTest.Name), func() {
-						var outputContainerImage = ""
-						_, err := fw.HasController.CreateComponent(application.Name, componentTest.Name, AppStudioE2EApplicationsNamespace, "", "", componentTest.ContainerSource, outputContainerImage, "")
->>>>>>> 61d7ecab
+						_, err := fw.HasController.CreateComponent(application.Name, componentTest.Name, AppStudioE2EApplicationsNamespace, "", "", componentTest.ContainerSource, outputContainerImage, oauthSecretName)
 						Expect(err).NotTo(HaveOccurred())
 					})
 
@@ -159,11 +153,7 @@
 				} else if componentTest.GitSourceUrl != "" {
 					It(fmt.Sprintf("create component %s from %s git source %s", componentTest.Name, componentTest.Type, componentTest.GitSourceUrl), func() {
 						component, err = fw.HasController.CreateComponent(application.Name, componentTest.Name, AppStudioE2EApplicationsNamespace,
-<<<<<<< HEAD
-							componentTest.GitSourceUrl, "", containerIMG, oauthSecretName)
-=======
-							componentTest.GitSourceUrl, "", "", containerIMG, "")
->>>>>>> 61d7ecab
+							componentTest.GitSourceUrl, "", "", containerIMG, oauthSecretName)
 						Expect(err).NotTo(HaveOccurred())
 					})
 
