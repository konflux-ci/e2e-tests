package e2e

import (
	"context"
	"fmt"
	"strings"
	"time"

	"github.com/google/uuid"
	. "github.com/onsi/ginkgo/v2"
	. "github.com/onsi/gomega"
	appservice "github.com/redhat-appstudio/application-api/api/v1alpha1"
	"github.com/redhat-appstudio/e2e-tests/pkg/constants"
	"github.com/redhat-appstudio/e2e-tests/pkg/framework"
	"github.com/redhat-appstudio/e2e-tests/pkg/utils"
	"github.com/redhat-appstudio/e2e-tests/tests/e2e-demos/config"
	e2eConfig "github.com/redhat-appstudio/e2e-tests/tests/e2e-demos/config"
	"github.com/spf13/viper"
	appsv1 "k8s.io/api/apps/v1"
	v1 "k8s.io/api/core/v1"
	"k8s.io/apimachinery/pkg/api/errors"
)

const (
	// Application Service controller is deployed the namespace: https://github.com/redhat-appstudio/infra-deployments/blob/main/argo-cd-apps/base/has.yaml#L14
	RedHatAppStudioApplicationNamespace string = "application-service"

	// See more info: https://github.com/redhat-appstudio/application-service#creating-a-github-secret-for-has
	ApplicationServiceGHTokenSecrName string = "has-github-token" // #nosec

	// Name for the GitOps Deployment resource
	GitOpsDeploymentName string = "gitops-deployment-e2e"

	// GitOps repository branch to use
	GitOpsRepositoryRevision string = "main"

	// Environment name used for e2e-tests demos
	EnvironmentName string = "development"

	// Secret Name created by spi to interact with github
	SPIGithubSecretName string = "e2e-github-secret"

	// Environment name used for e2e-tests demos
	SPIQuaySecretName string = "e2e-quay-secret"

	E2EDemosNamespace = "e2e-demos"

	InitialBuildAnnotationName = "appstudio.openshift.io/component-initial-build"
)

var _ = framework.E2ESuiteDescribe(Label("e2e-demo"), func() {
	defer GinkgoRecover()
	var outputContainerImage = ""
	var timeout, interval time.Duration
	var namespace string

	// Initialize the application struct
	application := &appservice.Application{}
	component := &appservice.Component{}
	snapshot := &appservice.Snapshot{}
	env := &appservice.Environment{}
	cdq := &appservice.ComponentDetectionQuery{}
	fw := &framework.Framework{}

	// Initialize the e2e demo configuration
	configTestFile := viper.GetString("config-suites")
	GinkgoWriter.Printf("Starting e2e-demo test suites from config: %s\n", configTestFile)

	configTest, err := e2eConfig.LoadTestGeneratorConfig(configTestFile)
	Expect(err).NotTo(HaveOccurred())

	for _, appTest := range configTest.Tests {
		appTest := appTest

		Describe(appTest.Name, Ordered, func() {
			BeforeAll(func() {
				if appTest.Skip {
					Skip(fmt.Sprintf("test skipped %s", appTest.Name))
				}

				// Initialize the tests controllers
				fw, err = framework.NewFramework(utils.GetGeneratedNamespace(E2EDemosNamespace))
				Expect(err).NotTo(HaveOccurred())
				namespace = fw.UserNamespace
				Expect(namespace).NotTo(BeEmpty())

				suiteConfig, _ := GinkgoConfiguration()
				GinkgoWriter.Printf("Parallel processes: %d\n", suiteConfig.ParallelTotal)
				GinkgoWriter.Printf("Running on namespace: %s\n", namespace)
				GinkgoWriter.Printf("User: %s\n", fw.UserName)

				githubCredentials := `{"access_token":"` + utils.GetEnv(constants.GITHUB_TOKEN_ENV, "") + `"}`

				_ = fw.AsKubeDeveloper.SPIController.InjectManualSPIToken(namespace, fmt.Sprintf("https://github.com/%s", utils.GetEnv(constants.GITHUB_E2E_ORGANIZATION_ENV, "redhat-appstudio-qe")), githubCredentials, v1.SecretTypeBasicAuth, SPIGithubSecretName)
			})

			// Remove all resources created by the tests
			AfterAll(func() {
				if !CurrentSpecReport().Failed() {
					Expect(fw.AsKubeDeveloper.HasController.DeleteAllComponentsInASpecificNamespace(namespace, 30*time.Second)).To(Succeed())
					Expect(fw.AsKubeAdmin.HasController.DeleteAllApplicationsInASpecificNamespace(namespace, 30*time.Second)).To(Succeed())
					Expect(fw.AsKubeAdmin.HasController.DeleteAllSnapshotEnvBindingsInASpecificNamespace(namespace, 30*time.Second)).To(Succeed())
					Expect(fw.AsKubeAdmin.ReleaseController.DeleteAllSnapshotsInASpecificNamespace(namespace, 30*time.Second)).To(Succeed())
					Expect(fw.AsKubeAdmin.GitOpsController.DeleteAllEnvironmentsInASpecificNamespace(namespace, 30*time.Second)).To(Succeed())
					Expect(fw.AsKubeAdmin.TektonController.DeleteAllPipelineRunsInASpecificNamespace(namespace)).To(Succeed())
					Expect(fw.AsKubeAdmin.GitOpsController.DeleteAllGitOpsDeploymentInASpecificNamespace(namespace, 30*time.Second)).To(Succeed())
					Expect(fw.SandboxController.DeleteUserSignup(fw.UserName)).NotTo(BeFalse())
				}
			})
			// Create an application in a specific namespace
			It("creates an application", func() {
				GinkgoWriter.Printf("Parallel process %d\n", GinkgoParallelProcess())
				createdApplication, err := fw.AsKubeDeveloper.HasController.CreateHasApplication(appTest.ApplicationName, namespace)
				Expect(err).NotTo(HaveOccurred())
				Expect(createdApplication.Spec.DisplayName).To(Equal(appTest.ApplicationName))
				Expect(createdApplication.Namespace).To(Equal(namespace))
			})

			// Check the application health and check if a devfile was generated in the status
			It("checks if application is healthy", func() {
				Eventually(func() string {
					appstudioApp, err := fw.AsKubeDeveloper.HasController.GetHasApplication(appTest.ApplicationName, namespace)
					Expect(err).NotTo(HaveOccurred())
					application = appstudioApp

					return application.Status.Devfile
				}, 3*time.Minute, 100*time.Millisecond).Should(Not(BeEmpty()), "Error creating gitOps repository")

				Eventually(func() bool {
					gitOpsRepository := utils.ObtainGitOpsRepositoryName(application.Status.Devfile)

					return fw.AsKubeDeveloper.CommonController.Github.CheckIfRepositoryExist(gitOpsRepository)
				}, 5*time.Minute, 1*time.Second).Should(BeTrue(), "Has controller didn't create gitops repository")
			})

			// Create an environment in a specific namespace
			It("creates an environment", func() {
				env, err = fw.AsKubeDeveloper.IntegrationController.CreateEnvironment(namespace, EnvironmentName)
				Expect(err).NotTo(HaveOccurred())
			})

			for _, componentTest := range appTest.Components {
				componentTest := componentTest
				var containerIMG = fmt.Sprintf("quay.io/%s/test-images:%s", utils.GetQuayIOOrganization(), strings.Replace(uuid.New().String(), "-", "", -1))

				It("injects manually SPI token", func() {
					// Inject spi tokens to work with private components
					if componentTest.ContainerSource != "" {
						// More info about manual token upload for quay.io here: https://github.com/redhat-appstudio/service-provider-integration-operator/pull/115
						oauthCredentials := `{"access_token":"` + utils.GetEnv(constants.QUAY_OAUTH_TOKEN_ENV, "") + `", "username":"` + utils.GetEnv(constants.QUAY_OAUTH_USER_ENV, "") + `"}`

						_ = fw.AsKubeAdmin.SPIController.InjectManualSPIToken(namespace, componentTest.ContainerSource, oauthCredentials, v1.SecretTypeDockerConfigJson, SPIQuaySecretName)
					}
				})

				It("creates componentdetectionquery", func() {
					if componentTest.Type == "private" {
						cdq, err = fw.AsKubeDeveloper.HasController.CreateComponentDetectionQuery(componentTest.Name, namespace, componentTest.GitSourceUrl, SPIGithubSecretName, false)
						Expect(err).NotTo(HaveOccurred())
						Expect(len(cdq.Status.ComponentDetected)).To(Equal(1), "Expected length of the detected Components was not 1")

					} else {
						cdq, err = fw.AsKubeDeveloper.HasController.CreateComponentDetectionQuery(componentTest.Name, namespace, componentTest.GitSourceUrl, "", false)
						Expect(err).NotTo(HaveOccurred())
						Expect(len(cdq.Status.ComponentDetected)).To(Equal(1), "Expected length of the detected Components was not 1")
					}
				})

				// Components for now can be imported from gitUrl, container image or a devfile
				if componentTest.ContainerSource != "" {
					It(fmt.Sprintf("creates component %s from %s container source", componentTest.Name, componentTest.Type), func() {
						component, err = fw.AsKubeDeveloper.HasController.CreateComponent(application.Name, componentTest.Name, namespace, "", "", componentTest.ContainerSource, outputContainerImage, SPIQuaySecretName, true)
						Expect(err).NotTo(HaveOccurred())
					})

				} else if componentTest.GitSourceUrl != "" {
					It(fmt.Sprintf("creates component %s from %s git source %s", componentTest.Name, componentTest.Type, componentTest.GitSourceUrl), func() {
						for _, compDetected := range cdq.Status.ComponentDetected {
							if componentTest.Type == "private" {
								component, err = fw.AsKubeDeveloper.HasController.CreateComponentFromStub(compDetected, componentTest.Name, namespace, SPIGithubSecretName, appTest.ApplicationName, containerIMG)
								Expect(err).NotTo(HaveOccurred())
							} else if componentTest.Type == "public" {
								component, err = fw.AsKubeDeveloper.HasController.CreateComponentFromStub(compDetected, componentTest.Name, namespace, "", appTest.ApplicationName, containerIMG)
								Expect(err).NotTo(HaveOccurred())
							}
						}
					})

				} else {
					defer GinkgoRecover()
					Fail("Please Provide a valid test sample")
				}

				// Start to watch the pipeline until is finished
				It(fmt.Sprintf("waits %s component %s pipeline to be finished", componentTest.Type, componentTest.Name), FlakeAttempts(3), func() {
					if componentTest.ContainerSource != "" {
						Skip(fmt.Sprintf("component %s was imported from quay.io/docker.io source. Skipping pipelinerun check.", componentTest.Name))
					}
					component, err = fw.HasController.GetHasComponent(component.Name, namespace)
					Expect(err).ShouldNot(HaveOccurred(), "failed to get component: %v", err)

					// If initial build have already happend, trigger the pipeline again.
					if _, exists := component.Annotations[InitialBuildAnnotationName]; exists {
						delete(component.Annotations, InitialBuildAnnotationName)
						err := fw.AsKubeDeveloper.HasController.KubeRest().Update(context.Background(), component)
						Expect(err).ShouldNot(HaveOccurred(), "failed to update component to trigger another pipeline build: %v", err)
					}
					Expect(fw.AsKubeDeveloper.HasController.WaitForComponentPipelineToBeFinished(component.Name, application.Name, namespace)).To(Succeed(), "Failed component pipeline %v", err)
				})

				It("finds the snapshot and checks if it is marked as successful", func() {
					timeout = time.Second * 600
					interval = time.Second * 10

<<<<<<< HEAD
					snapshot, err = fw.AsKubeDeveloper.IntegrationController.GetApplicationSnapshot("", application.Name, namespace, component.Name)
					Expect(err).ShouldNot(HaveOccurred())

					Eventually(func() bool {
						return fw.AsKubeDeveloper.IntegrationController.HaveHACBSTestsSucceeded(snapshot)
=======
					Eventually(func() bool {
						snapshot, err = fw.IntegrationController.GetApplicationSnapshot("", application.Name, namespace, component.Name)
						if err != nil {
							GinkgoWriter.Println("snapshot has not been found yet")
							return false
						}
						return fw.IntegrationController.HaveHACBSTestsSucceeded(snapshot)
>>>>>>> 836fb41a

					}, timeout, interval).Should(BeTrue(), fmt.Sprintf("time out when trying to check if the snapshot %s is marked as successful", snapshot.Name))
				})

				It("checks if a snapshot environment binding is created successfully", func() {
					Eventually(func() bool {
<<<<<<< HEAD
						if fw.AsKubeDeveloper.IntegrationController.HaveHACBSTestsSucceeded(snapshot) {
							envbinding, err := fw.AsKubeDeveloper.IntegrationController.GetSnapshotEnvironmentBinding(application.Name, namespace, env)
							Expect(err).ShouldNot(HaveOccurred())
							Expect(envbinding != nil).To(BeTrue())
							GinkgoWriter.Printf("The SnapshotEnvironmentBinding %s is created\n", envbinding.Name)
							return true
						}

						snapshot, err = fw.AsKubeDeveloper.IntegrationController.GetApplicationSnapshot("", application.Name, namespace, component.Name)
						Expect(err).ShouldNot(HaveOccurred())
=======
						if fw.IntegrationController.HaveHACBSTestsSucceeded(snapshot) {
							envbinding, err := fw.IntegrationController.GetSnapshotEnvironmentBinding(application.Name, namespace, env)
							if err != nil {
								GinkgoWriter.Println("SnapshotEnvironmentBinding has not been found yet")
								return false
							}
							GinkgoWriter.Printf("The SnapshotEnvironmentBinding %s is created\n", envbinding.Name)
							return true
						}
>>>>>>> 836fb41a
						return false
					}, timeout, interval).Should(BeTrue(), fmt.Sprintf("time out when trying to check if SnapshotEnvironmentBinding is created (snapshot: %s, env: %s)", snapshot.Name, env.Name))
				})

				// Deploy the component using gitops and check for the health
				It(fmt.Sprintf("deploys component %s using gitops", component.Name), func() {
					var deployment *appsv1.Deployment
					Eventually(func() bool {
						deployment, err = fw.AsKubeDeveloper.CommonController.GetAppDeploymentByName(component.Name, namespace)
						if err != nil && !errors.IsNotFound(err) {
							return false
						}
						if deployment.Status.AvailableReplicas == 1 {
							GinkgoWriter.Printf("Deployment %s is ready\n", deployment.Name)
							return true
						}

						return false
					}, 25*time.Minute, 10*time.Second).Should(BeTrue(), fmt.Sprintf("Component deployment didn't become ready: %+v", deployment))
					Expect(err).NotTo(HaveOccurred())
				})

				It(fmt.Sprintf("checks if component %s health", component.Name), func() {
					Eventually(func() bool {
						gitOpsRoute, err := fw.AsKubeDeveloper.CommonController.GetOpenshiftRoute(component.Name, namespace)
						Expect(err).NotTo(HaveOccurred())
						err = fw.AsKubeDeveloper.GitOpsController.CheckGitOpsEndpoint(gitOpsRoute, componentTest.HealthEndpoint)
						if err != nil {
							GinkgoWriter.Println("Failed to request component endpoint. retrying...")
						}
						return true
					}, 5*time.Minute, 10*time.Second).Should(BeTrue())
				})

				if componentTest.K8sSpec != (config.K8sSpec{}) && *componentTest.K8sSpec.Replicas > 1 {
					It(fmt.Sprintf("scales component %s replicas", component.Name), Pending, func() {
						component, err := fw.AsKubeDeveloper.HasController.GetHasComponent(component.Name, namespace)
						Expect(err).NotTo(HaveOccurred())
						_, err = fw.AsKubeDeveloper.HasController.ScaleComponentReplicas(component, int(*componentTest.K8sSpec.Replicas))
						Expect(err).NotTo(HaveOccurred())

						Eventually(func() bool {
							deployment, _ := fw.AsKubeDeveloper.CommonController.GetAppDeploymentByName(component.Name, namespace)
							if err != nil && !errors.IsNotFound(err) {
								return false
							}
							if deployment.Status.AvailableReplicas == *componentTest.K8sSpec.Replicas {
								GinkgoWriter.Printf("Replicas scaled to %s\n", componentTest.K8sSpec.Replicas)
								return true
							}

							return false
						}, 5*time.Minute, 10*time.Second).Should(BeTrue(), "Component deployment didn't get scaled to desired replicas")
						Expect(err).NotTo(HaveOccurred())
					})
				}
			}
		})
	}
})<|MERGE_RESOLUTION|>--- conflicted
+++ resolved
@@ -196,7 +196,7 @@
 					if componentTest.ContainerSource != "" {
 						Skip(fmt.Sprintf("component %s was imported from quay.io/docker.io source. Skipping pipelinerun check.", componentTest.Name))
 					}
-					component, err = fw.HasController.GetHasComponent(component.Name, namespace)
+					component, err = fw.AsKubeAdmin.HasController.GetHasComponent(component.Name, namespace)
 					Expect(err).ShouldNot(HaveOccurred(), "failed to get component: %v", err)
 
 					// If initial build have already happend, trigger the pipeline again.
@@ -212,41 +212,21 @@
 					timeout = time.Second * 600
 					interval = time.Second * 10
 
-<<<<<<< HEAD
-					snapshot, err = fw.AsKubeDeveloper.IntegrationController.GetApplicationSnapshot("", application.Name, namespace, component.Name)
-					Expect(err).ShouldNot(HaveOccurred())
-
-					Eventually(func() bool {
-						return fw.AsKubeDeveloper.IntegrationController.HaveHACBSTestsSucceeded(snapshot)
-=======
-					Eventually(func() bool {
-						snapshot, err = fw.IntegrationController.GetApplicationSnapshot("", application.Name, namespace, component.Name)
+					Eventually(func() bool {
+						snapshot, err = fw.AsKubeAdmin.IntegrationController.GetApplicationSnapshot("", application.Name, namespace, component.Name)
 						if err != nil {
 							GinkgoWriter.Println("snapshot has not been found yet")
 							return false
 						}
-						return fw.IntegrationController.HaveHACBSTestsSucceeded(snapshot)
->>>>>>> 836fb41a
+						return fw.AsKubeAdmin.IntegrationController.HaveHACBSTestsSucceeded(snapshot)
 
 					}, timeout, interval).Should(BeTrue(), fmt.Sprintf("time out when trying to check if the snapshot %s is marked as successful", snapshot.Name))
 				})
 
 				It("checks if a snapshot environment binding is created successfully", func() {
 					Eventually(func() bool {
-<<<<<<< HEAD
-						if fw.AsKubeDeveloper.IntegrationController.HaveHACBSTestsSucceeded(snapshot) {
-							envbinding, err := fw.AsKubeDeveloper.IntegrationController.GetSnapshotEnvironmentBinding(application.Name, namespace, env)
-							Expect(err).ShouldNot(HaveOccurred())
-							Expect(envbinding != nil).To(BeTrue())
-							GinkgoWriter.Printf("The SnapshotEnvironmentBinding %s is created\n", envbinding.Name)
-							return true
-						}
-
-						snapshot, err = fw.AsKubeDeveloper.IntegrationController.GetApplicationSnapshot("", application.Name, namespace, component.Name)
-						Expect(err).ShouldNot(HaveOccurred())
-=======
-						if fw.IntegrationController.HaveHACBSTestsSucceeded(snapshot) {
-							envbinding, err := fw.IntegrationController.GetSnapshotEnvironmentBinding(application.Name, namespace, env)
+						if fw.AsKubeAdmin.IntegrationController.HaveHACBSTestsSucceeded(snapshot) {
+							envbinding, err := fw.AsKubeAdmin.IntegrationController.GetSnapshotEnvironmentBinding(application.Name, namespace, env)
 							if err != nil {
 								GinkgoWriter.Println("SnapshotEnvironmentBinding has not been found yet")
 								return false
@@ -254,7 +234,6 @@
 							GinkgoWriter.Printf("The SnapshotEnvironmentBinding %s is created\n", envbinding.Name)
 							return true
 						}
->>>>>>> 836fb41a
 						return false
 					}, timeout, interval).Should(BeTrue(), fmt.Sprintf("time out when trying to check if SnapshotEnvironmentBinding is created (snapshot: %s, env: %s)", snapshot.Name, env.Name))
 				})
