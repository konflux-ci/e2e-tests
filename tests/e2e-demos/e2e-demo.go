--- conflicted
+++ resolved
@@ -1,6 +1,7 @@
 package e2e
 
 import (
+	"context"
 	"fmt"
 	"strings"
 	"time"
@@ -43,6 +44,8 @@
 	SPIQuaySecretName string = "e2e-quay-secret"
 
 	E2EDemosNamespace = "e2e-demos"
+
+	InitialBuildAnnotationName = "appstudio.openshift.io/component-initial-build"
 )
 
 var _ = framework.E2ESuiteDescribe(Label("e2e-demo"), func() {
@@ -190,17 +193,13 @@
 					if componentTest.ContainerSource != "" {
 						Skip(fmt.Sprintf("component %s was imported from quay.io/docker.io source. Skipping pipelinerun check.", componentTest.Name))
 					}
-<<<<<<< HEAD
-					Expect(fw.AsKubeDeveloper.HasController.WaitForComponentPipelineToBeFinished(component.Name, application.Name, namespace)).To(Succeed(), "Failed component pipeline %v", err)
-=======
 					// If initial build have already happend, trigger the pipeline again.
 					if _, exists := component.Annotations[InitialBuildAnnotationName]; exists {
 						delete(component.Annotations, InitialBuildAnnotationName)
-						err := fw.HasController.K8sClient.KubeRest().Update(context.Background(), component)
+						err := fw.AsKubeDeveloper.HasController.KubeRest().Update(context.Background(), component)
 						Expect(err).ShouldNot(HaveOccurred(), "failed to update component to trigger another pipeline build: %v", err)
 					}
-					Expect(fw.HasController.WaitForComponentPipelineToBeFinished(component.Name, application.Name, namespace)).To(Succeed(), "Failed component pipeline %v", err)
->>>>>>> c1f0f6ff
+					Expect(fw.AsKubeDeveloper.HasController.WaitForComponentPipelineToBeFinished(component.Name, application.Name, namespace)).To(Succeed(), "Failed component pipeline %v", err)
 				})
 
 				It("finds the snapshot and checks if it is marked as successful", func() {
