--- conflicted
+++ resolved
@@ -103,24 +103,16 @@
 				// application info should be stored even after deleting the application in application variable
 				gitOpsRepository := utils.ObtainGitOpsRepositoryName(application.Status.Devfile)
 
-<<<<<<< HEAD
-	It("environment is created", func() {
-		createdEnvironment, err := fw.GitOpsController.CreateEnvironment(EnvironmentName, AppStudioE2EApplicationsNamespace)
-		Expect(err).NotTo(HaveOccurred())
-		Expect(createdEnvironment.Spec.DisplayName).To(Equal(EnvironmentName))
-		Expect(createdEnvironment.Namespace).To(Equal(AppStudioE2EApplicationsNamespace))
-	})
-
-	It("Create Red Hat AppStudio ComponentDetectionQuery for Component repository", func() {
-		cdq, err := fw.HasController.CreateComponentDetectionQuery(testSpecification.Tests[0].Components[0].Name, AppStudioE2EApplicationsNamespace, testSpecification.Tests[0].Components[0].GitSourceUrl, "", false)
-		Expect(err).NotTo(HaveOccurred())
-		Expect(cdq.Name).To(Equal(testSpecification.Tests[0].Components[0].Name))
-	})
-=======
 				return fw.CommonController.Github.CheckIfRepositoryExist(gitOpsRepository)
 			}, 1*time.Minute, 1*time.Second).Should(BeTrue(), "Has controller didn't create gitops repository")
 		})
->>>>>>> 0d7f58fd
+
+		It("environment is created", func() {
+			createdEnvironment, err := fw.GitOpsController.CreateEnvironment(EnvironmentName, AppStudioE2EApplicationsNamespace)
+			Expect(err).NotTo(HaveOccurred())
+			Expect(createdEnvironment.Spec.DisplayName).To(Equal(EnvironmentName))
+			Expect(createdEnvironment.Namespace).To(Equal(AppStudioE2EApplicationsNamespace))
+		})
 
 		It("Create Red Hat AppStudio ComponentDetectionQuery for Component repository", func() {
 			cdq, err := fw.HasController.CreateComponentDetectionQuery(testSpecification.Tests[0].Components[0].Name, AppStudioE2EApplicationsNamespace, testSpecification.Tests[0].Components[0].GitSourceUrl, "", false)
@@ -149,104 +141,32 @@
 				}
 			}
 
-<<<<<<< HEAD
-		_, golang := cdq.Status.ComponentDetected[compNameGo]
-		Expect(golang).To(BeTrue(), "Expect Golang component to be detected")
-		_, nodejs := cdq.Status.ComponentDetected[compNameNode]
-		Expect(nodejs).To(BeTrue(), "Expect NodeJS component to be detected")
-	})
-
-	It("Create multiple components", func() {
-		// Create Golang component from CDQ result
-		Expect(cdq.Status.ComponentDetected[compNameGo].DevfileFound).To(BeTrue(), "DevfileFound was not set to true")
-		componentDescription := cdq.Status.ComponentDetected[compNameGo]
-		componentDescription.ComponentStub.ContainerImage = fmt.Sprintf("quay.io/%s/test-images:%s", utils.GetQuayIOOrganization(), strings.Replace(uuid.New().String(), "-", "", -1))
-		componentGo, err = fw.HasController.CreateComponentFromStub(componentDescription, compNameGo, AppStudioE2EApplicationsNamespace, "", testSpecification.Tests[0].ApplicationName)
-		Expect(err).NotTo(HaveOccurred())
-		Expect(componentGo.Name).To(Equal(compNameGo))
-
-		// Create NodeJS component from CDQ result
-		Expect(cdq.Status.ComponentDetected[compNameNode].DevfileFound).To(BeTrue(), "DevfileFound was not set to true")
-		componentDescription = cdq.Status.ComponentDetected[compNameNode]
-		componentDescription.ComponentStub.ContainerImage = fmt.Sprintf("quay.io/%s/test-images:%s", utils.GetQuayIOOrganization(), strings.Replace(uuid.New().String(), "-", "", -1))
-		componentNode, err = fw.HasController.CreateComponentFromStub(componentDescription, compNameNode, AppStudioE2EApplicationsNamespace, "", testSpecification.Tests[0].ApplicationName)
-		Expect(err).NotTo(HaveOccurred())
-		Expect(componentNode.Name).To(Equal(compNameNode))
-	})
-
-	// Start to watch the pipeline until is finished
-	It("Wait for all pipelines to be finished", func() {
-		err := fw.HasController.WaitForComponentPipelineToBeFinished(compNameGo, testSpecification.Tests[0].ApplicationName, AppStudioE2EApplicationsNamespace)
-		if err != nil {
-			removeApplication = false
-		}
-		Expect(err).NotTo(HaveOccurred(), "Failed component pipeline %v", err)
-
-		err = fw.HasController.WaitForComponentPipelineToBeFinished(compNameNode, testSpecification.Tests[0].ApplicationName, AppStudioE2EApplicationsNamespace)
-		if err != nil {
-			removeApplication = false
-		}
-		Expect(err).NotTo(HaveOccurred(), "Failed component pipeline %v", err)
-	})
-
-	It(fmt.Sprintf("check if the %s and %s components snapshot is created when the pipelinerun is targeted", compNameNode, compNameNode), func() {
-		// snapshotName is sent as empty since it is unknown at this stage
-		snapshotGo, err = fw.IntegrationController.GetApplicationSnapshot("", application.Name, AppStudioE2EApplicationsNamespace, compNameGo)
-		Expect(err).ShouldNot(HaveOccurred())
-
-		// snapshotName is sent as empty since it is unknown at this stage
-		snapshotNode, err = fw.IntegrationController.GetApplicationSnapshot("", application.Name, AppStudioE2EApplicationsNamespace, compNameNode)
-		Expect(err).ShouldNot(HaveOccurred())
-	})
-
-	It(fmt.Sprintf("snapshotEnvironmentBinding for %s and %s are created", compNameGo, compNameNode), func() {
-		snapshotEnvBindingNameGo := SnapshotEnvironmentBindingName + "-" + util.GenerateRandomString(4)
-		_, err = fw.HasController.CreateSnapshotEnvironmentBinding(snapshotEnvBindingNameGo, AppStudioE2EApplicationsNamespace, application.Name, snapshotGo.Name, EnvironmentName, componentGo)
-		Expect(err).NotTo(HaveOccurred())
-
-		snapshotEnvBindingNameNode := SnapshotEnvironmentBindingName + "-" + util.GenerateRandomString(4)
-		_, err = fw.HasController.CreateSnapshotEnvironmentBinding(snapshotEnvBindingNameNode, AppStudioE2EApplicationsNamespace, application.Name, snapshotNode.Name, EnvironmentName, componentNode)
-		Expect(err).NotTo(HaveOccurred())
-	})
-
-	// Check components are deployed
-	It("Check multiple components are deployed", func() {
-		Eventually(func() bool {
-			deploymentGo, err := fw.CommonController.GetAppDeploymentByName(compNameGo, AppStudioE2EApplicationsNamespace)
-			if err != nil && !errors.IsNotFound(err) {
-				return false
-			}
-=======
 			_, golang := cdq.Status.ComponentDetected[compNameGo]
 			Expect(golang).To(BeTrue(), "Expect Golang component to be detected")
 			_, nodejs := cdq.Status.ComponentDetected[compNameNode]
 			Expect(nodejs).To(BeTrue(), "Expect NodeJS component to be detected")
-
 		})
 
 		It("Create multiple components", func() {
-
 			// Create Golang component from CDQ result
 			Expect(cdq.Status.ComponentDetected[compNameGo].DevfileFound).To(BeTrue(), "DevfileFound was not set to true")
-			componentDescritpion := cdq.Status.ComponentDetected[compNameGo]
-			componentDescritpion.ComponentStub.ContainerImage = fmt.Sprintf("quay.io/%s/test-images:%s", utils.GetQuayIOOrganization(), strings.Replace(uuid.New().String(), "-", "", -1))
-			componentGo, err := fw.HasController.CreateComponentFromStub(componentDescritpion, compNameGo, AppStudioE2EApplicationsNamespace, "", testSpecification.Tests[0].ApplicationName)
+			componentDescription := cdq.Status.ComponentDetected[compNameGo]
+			componentDescription.ComponentStub.ContainerImage = fmt.Sprintf("quay.io/%s/test-images:%s", utils.GetQuayIOOrganization(), strings.Replace(uuid.New().String(), "-", "", -1))
+			componentGo, err = fw.HasController.CreateComponentFromStub(componentDescription, compNameGo, AppStudioE2EApplicationsNamespace, "", testSpecification.Tests[0].ApplicationName)
 			Expect(err).NotTo(HaveOccurred())
 			Expect(componentGo.Name).To(Equal(compNameGo))
 
 			// Create NodeJS component from CDQ result
 			Expect(cdq.Status.ComponentDetected[compNameNode].DevfileFound).To(BeTrue(), "DevfileFound was not set to true")
-			componentDescritpion = cdq.Status.ComponentDetected[compNameNode]
-			componentDescritpion.ComponentStub.ContainerImage = fmt.Sprintf("quay.io/%s/test-images:%s", utils.GetQuayIOOrganization(), strings.Replace(uuid.New().String(), "-", "", -1))
-			componentNode, err := fw.HasController.CreateComponentFromStub(componentDescritpion, compNameNode, AppStudioE2EApplicationsNamespace, "", testSpecification.Tests[0].ApplicationName)
+			componentDescription = cdq.Status.ComponentDetected[compNameNode]
+			componentDescription.ComponentStub.ContainerImage = fmt.Sprintf("quay.io/%s/test-images:%s", utils.GetQuayIOOrganization(), strings.Replace(uuid.New().String(), "-", "", -1))
+			componentNode, err = fw.HasController.CreateComponentFromStub(componentDescription, compNameNode, AppStudioE2EApplicationsNamespace, "", testSpecification.Tests[0].ApplicationName)
 			Expect(err).NotTo(HaveOccurred())
 			Expect(componentNode.Name).To(Equal(compNameNode))
-
 		})
 
 		// Start to watch the pipeline until is finished
 		It("Wait for all pipelines to be finished", func() {
-
 			err := fw.HasController.WaitForComponentPipelineToBeFinished(compNameGo, testSpecification.Tests[0].ApplicationName, AppStudioE2EApplicationsNamespace)
 			if err != nil {
 				removeApplication = false
@@ -258,19 +178,35 @@
 				removeApplication = false
 			}
 			Expect(err).NotTo(HaveOccurred(), "Failed component pipeline %v", err)
-
+		})
+
+		It(fmt.Sprintf("check if the %s and %s components snapshot is created when the pipelinerun is targeted", compNameNode, compNameNode), func() {
+			// snapshotName is sent as empty since it is unknown at this stage
+			snapshotGo, err = fw.IntegrationController.GetApplicationSnapshot("", application.Name, AppStudioE2EApplicationsNamespace, compNameGo)
+			Expect(err).ShouldNot(HaveOccurred())
+
+			// snapshotName is sent as empty since it is unknown at this stage
+			snapshotNode, err = fw.IntegrationController.GetApplicationSnapshot("", application.Name, AppStudioE2EApplicationsNamespace, compNameNode)
+			Expect(err).ShouldNot(HaveOccurred())
+		})
+
+		It(fmt.Sprintf("snapshotEnvironmentBinding for %s and %s are created", compNameGo, compNameNode), func() {
+			snapshotEnvBindingNameGo := SnapshotEnvironmentBindingName + "-" + util.GenerateRandomString(4)
+			_, err = fw.HasController.CreateSnapshotEnvironmentBinding(snapshotEnvBindingNameGo, AppStudioE2EApplicationsNamespace, application.Name, snapshotGo.Name, EnvironmentName, componentGo)
+			Expect(err).NotTo(HaveOccurred())
+
+			snapshotEnvBindingNameNode := SnapshotEnvironmentBindingName + "-" + util.GenerateRandomString(4)
+			_, err = fw.HasController.CreateSnapshotEnvironmentBinding(snapshotEnvBindingNameNode, AppStudioE2EApplicationsNamespace, application.Name, snapshotNode.Name, EnvironmentName, componentNode)
+			Expect(err).NotTo(HaveOccurred())
 		})
 
 		// Check components are deployed
-		// TODO re-enable once the issue with GitopsDeployment creation is resolved
-		It("Check multiple components are deployed", Pending, func() {
-
+		It("Check multiple components are deployed", func() {
 			Eventually(func() bool {
 				deploymentGo, err := fw.CommonController.GetAppDeploymentByName(compNameGo, AppStudioE2EApplicationsNamespace)
 				if err != nil && !errors.IsNotFound(err) {
 					return false
 				}
->>>>>>> 0d7f58fd
 
 				deploymentNode, err := fw.CommonController.GetAppDeploymentByName(compNameNode, AppStudioE2EApplicationsNamespace)
 				if err != nil && !errors.IsNotFound(err) {
@@ -285,5 +221,6 @@
 			}, 15*time.Minute, 10*time.Second).Should(BeTrue(), "Component deployment didn't become ready")
 			Expect(err).NotTo(HaveOccurred())
 		})
+
 	})
 })