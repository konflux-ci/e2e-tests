#!/bin/bash

set -o nounset
set -o errexit
set -o pipefail

# shellcheck disable=SC1090
source "/usr/local/ci-secrets/redhat-appstudio-load-test/load-test-scenario.${1:-concurrent}"

pushd "${2:-.}"

output_dir="${OUTPUT_DIR:-./tests/load-tests}"

echo "Collecting load test results"
find "$output_dir" -type f -name 'load-tests.max-concurrency.*.log' -exec cp -vf {} "${ARTIFACT_DIR}" \;
find "$output_dir" -type f -name 'load-tests.max-concurrency.json' -exec cp -vf {} "${ARTIFACT_DIR}" \;

echo "Setting up tool to collect monitoring data..."
python3 -m venv venv
set +u
# shellcheck disable=SC1091
source venv/bin/activate
set -u
python3 -m pip install -U pip
python3 -m pip install -e "git+https://github.com/redhat-performance/opl.git#egg=opl-rhcloud-perf-team-core&subdirectory=core"

for monitoring_collection_data in $(find "$output_dir" -type f -name 'load-tests.max-concurrency.*.json'); do
    index=$(echo "$monitoring_collection_data" | sed -e 's,.*/load-tests.max-concurrency.\([0-9]\+\).json,\1,')
    monitoring_collection_log="$ARTIFACT_DIR/monitoring-collection.$index.log"

    ## Monitoring data
    echo "Collecting monitoring data for step $index..."
    mstart=$(date --utc --date "$(status_data.py --status-data-file "$monitoring_collection_data" --get timestamp)" --iso-8601=seconds)
    mend=$(date --utc --date "$(status_data.py --status-data-file "$monitoring_collection_data" --get endTimestamp)" --iso-8601=seconds)
    mhost=$(oc -n openshift-monitoring get route -l app.kubernetes.io/name=thanos-query -o json | jq --raw-output '.items[0].spec.host')
    status_data.py \
        --status-data-file "$monitoring_collection_data" \
        --additional ./tests/load-tests/cluster_read_config.yaml \
        --monitoring-start "$mstart" \
        --monitoring-end "$mend" \
        --prometheus-host "https://$mhost" \
        --prometheus-port 443 \
        --prometheus-token "$(oc whoami -t)" \
        -d &>"$monitoring_collection_log"
    cp -f "$monitoring_collection_data" "$ARTIFACT_DIR"
    ## Tekton prifiling data
    if [ "${TEKTON_PERF_ENABLE_PROFILING:-}" == "true" ]; then
        echo "Collecting profiling data from Tekton controller"
        pprof_profile="$output_dir/cpu-profile.$index.pprof"
        if [ -f "$pprof_profile" ]; then
            cp "$pprof_profile" "$ARTIFACT_DIR"
            go tool pprof -text "$pprof_profile" >"$ARTIFACT_DIR/cpu-profile.$index.txt" || true
            go tool pprof -svg -output="$ARTIFACT_DIR/cpu-profile.$index.svg" "$pprof_profile" || true
        else
            echo "WARNING: File $pprof_profile not found!"
        fi
    fi
done
set +u
deactivate
set -u

csv_delim=";"
csv_delim_quoted="\"$csv_delim\""
dt_format='"%Y-%m-%dT%H:%M:%SZ"'

## Max concurrency scalability
max_concurrency_csv=$ARTIFACT_DIR/max-concurrency.csv
echo "Threads\
${csv_delim}Errors\
${csv_delim}UserAvgTime\
${csv_delim}UserMaxTime\
${csv_delim}ResourcesAvgTime\
${csv_delim}ResourcesMaxTime\
${csv_delim}PipelineRunAvgTime\
${csv_delim}PipelineRunMaxTime\
${csv_delim}ClusterCPUUsageAvg\
${csv_delim}ClusterDiskUsageAvg\
${csv_delim}ClusterMemoryUsageAvg\
${csv_delim}ClusterPodCountAvg\
${csv_delim}ClusterNodesWorkerCount\
${csv_delim}ClusterRunningPodsOnWorkersCount\
${csv_delim}ClusterPVCInUseAvg\
${csv_delim}SchedulerPendingPodsCount\
${csv_delim}TokenPoolRatePrimary\
${csv_delim}TokenPoolRateSecondary\
${csv_delim}ClusterPipelineRunCountAvg\
${csv_delim}ClusterPipelineWorkqueueDepthAvg\
${csv_delim}ClusterPipelineScheduleFirstPodAvg\
${csv_delim}ClusterTaskrunThrottledByNodeResourcesAvg\
${csv_delim}ClusterTaskRunThrottledByDefinedQuotaAvg
${csv_delim}EtcdRequestDurationSecondsAverage" \
    >"$max_concurrency_csv"
<<<<<<< HEAD
cat $output_dir/load-tests.max-concurrency.*.json |
    jq -rc "(.threads | tostring) \
    + $csv_delim_quoted + (.errorsTotal | tostring) \
    + $csv_delim_quoted + (.createUserTimeAvg | tostring) \
    + $csv_delim_quoted + (.createUserTimeMax | tostring) \
    + $csv_delim_quoted + (.createResourcesTimeAvg | tostring) \
    + $csv_delim_quoted + (.createResourcesTimeMax | tostring) \
    + $csv_delim_quoted + (.runPipelineSucceededTimeAvg | tostring) \
    + $csv_delim_quoted + (.runPipelineSucceededTimeMax | tostring) \
    + $csv_delim_quoted + (.measurements.cluster_cpu_usage_seconds_total_rate.mean | tostring) \
    + $csv_delim_quoted + (.measurements.cluster_disk_throughput_total.mean | tostring) \
    + $csv_delim_quoted + (.measurements.cluster_memory_usage_rss_total.mean | tostring) \
    + $csv_delim_quoted + (.measurements.cluster_pods_count.mean | tostring) \
    + $csv_delim_quoted + (.measurements.cluster_nodes_worker_count | tostring) \
    + $csv_delim_quoted + (.measurements.cluster_running_pods_on_workers_count | tostring) \
    + $csv_delim_quoted + (.measurements.storage_count_attachable_volumes_in_use.mean | tostring) \
    + $csv_delim_quoted + (.measurements.scheduler_pending_pods_count | tostring) \
    + $csv_delim_quoted + (.measurements.token_pool_rate_primary | tostring) \
    + $csv_delim_quoted + (.measurements.token_pool_rate_secondary | tostring) \
    + $csv_delim_quoted + (.measurements.tekton_pipelines_controller_running_pipelineruns_count.mean | tostring) \
    + $csv_delim_quoted + (.measurements.tekton_tekton_pipelines_controller_workqueue_depth.mean | tostring) \
    + $csv_delim_quoted + (.measurements.pipelinerun_duration_scheduled_seconds.mean | tostring) \
    + $csv_delim_quoted + (.measurements.tekton_pipelines_controller_running_taskruns_throttled_by_node.mean | tostring) \
    + $csv_delim_quoted + (.measurements.tekton_pipelines_controller_running_taskruns_throttled_by_quota.mean | tostring) \
    + $csv_delim_quoted + (.measurements.etcd_request_duration_seconds_average | tostring)" \
        >>"$max_concurrency_csv"
=======
mc_files=$(find "$output_dir" -type f -name 'load-tests.max-concurrency.*.json')
if [ -n "$mc_files" ]; then
    cat $mc_files |
        jq -rc "(.threads | tostring) \
        + $csv_delim_quoted + (.errorsTotal | tostring) \
        + $csv_delim_quoted + (.createUserTimeAvg | tostring) \
        + $csv_delim_quoted + (.createUserTimeMax | tostring) \
        + $csv_delim_quoted + (.createResourcesTimeAvg | tostring) \
        + $csv_delim_quoted + (.createResourcesTimeMax | tostring) \
        + $csv_delim_quoted + (.runPipelineSucceededTimeAvg | tostring) \
        + $csv_delim_quoted + (.runPipelineSucceededTimeMax | tostring) \
        + $csv_delim_quoted + (.measurements.cluster_cpu_usage_seconds_total_rate.mean | tostring) \
        + $csv_delim_quoted + (.measurements.cluster_disk_throughput_total.mean | tostring) \
        + $csv_delim_quoted + (.measurements.cluster_memory_usage_rss_total.mean | tostring) \
        + $csv_delim_quoted + (.measurements.cluster_pods_count.mean | tostring) \
        + $csv_delim_quoted + (.measurements.storage_count_attachable_volumes_in_use.mean | tostring) \
        + $csv_delim_quoted + (.measurements.tekton_pipelines_controller_running_pipelineruns_count.mean | tostring) \
        + $csv_delim_quoted + (.measurements.tekton_tekton_pipelines_controller_workqueue_depth.mean | tostring) \
        + $csv_delim_quoted + (.measurements.pipelinerun_duration_scheduled_seconds.mean | tostring) \
        + $csv_delim_quoted + (.measurements.tekton_pipelines_controller_running_taskruns_throttled_by_node.mean | tostring) \
        + $csv_delim_quoted + (.measurements.tekton_pipelines_controller_running_taskruns_throttled_by_quota.mean | tostring)" \
            >>"$max_concurrency_csv"
else
    echo "WARNING: No file matching '$output_dir/load-tests.max-concurrency.*.json' found!"
fi
>>>>>>> 76db4a4c

## PipelineRun timestamps
echo "Collecting PipelineRun timestamps..."
pipelinerun_timestamps=$ARTIFACT_DIR/pipelineruns.tekton.dev_timestamps.csv
echo "PipelineRun${csv_delim}Namespace${csv_delim}Succeeded${csv_delim}Reason${csv_delim}Message${csv_delim}Created${csv_delim}Started${csv_delim}FinallyStarted${csv_delim}Completed${csv_delim}Created->Started${csv_delim}Started->FinallyStarted${csv_delim}FinallyStarted->Completed${csv_delim}SucceededDuration${csv_delim}FailedDuration" >"$pipelinerun_timestamps"
jq_cmd=".items[] | (.metadata.name) \
+ $csv_delim_quoted + (.metadata.namespace) \
+ $csv_delim_quoted + (.status.conditions[0].status) \
+ $csv_delim_quoted + (.status.conditions[0].reason) \
+ $csv_delim_quoted + (.status.conditions[0].message|split($csv_delim_quoted)|join(\"_\")) \
+ $csv_delim_quoted + (.metadata.creationTimestamp) \
+ $csv_delim_quoted + (.status.startTime) \
+ $csv_delim_quoted + (.status.finallyStartTime) \
+ $csv_delim_quoted + (.status.completionTime) \
+ $csv_delim_quoted + (if .status.startTime != null and .metadata.creationTimestamp != null then ((.status.startTime | strptime($dt_format) | mktime) - (.metadata.creationTimestamp | strptime($dt_format) | mktime) | tostring) else \"\" end) \
+ $csv_delim_quoted + (if .status.finallyStartTime != null and .status.startTime != null then ((.status.finallyStartTime | strptime($dt_format) | mktime) - (.status.startTime | strptime($dt_format) | mktime) | tostring) else \"\" end) \
+ $csv_delim_quoted + (if .status.completionTime != null and .status.finallyStartTime != null then ((.status.completionTime | strptime($dt_format) | mktime) - (.status.finallyStartTime | strptime($dt_format) | mktime) | tostring) else \"\" end) \
+ $csv_delim_quoted + (if .status.conditions[0].status == \"True\" and .status.completionTime != null and .metadata.creationTimestamp != null then ((.status.completionTime | strptime($dt_format) | mktime) - (.metadata.creationTimestamp | strptime($dt_format) | mktime) | tostring) else \"\" end) \
+ $csv_delim_quoted + (if .status.conditions[0].status == \"False\" and .status.completionTime != null and .metadata.creationTimestamp != null then ((.status.completionTime | strptime($dt_format) | mktime) - (.metadata.creationTimestamp | strptime($dt_format) | mktime) | tostring) else \"\" end)"
oc get pipelineruns.tekton.dev -A -o json | jq "$jq_cmd" | sed -e "s/\n//g" -e "s/^\"//g" -e "s/\"$//g" -e "s/Z;/;/g" | sort -t ";" -k 13 -r -n >>"$pipelinerun_timestamps"

popd<|MERGE_RESOLUTION|>--- conflicted
+++ resolved
@@ -91,34 +91,6 @@
 ${csv_delim}ClusterTaskRunThrottledByDefinedQuotaAvg
 ${csv_delim}EtcdRequestDurationSecondsAverage" \
     >"$max_concurrency_csv"
-<<<<<<< HEAD
-cat $output_dir/load-tests.max-concurrency.*.json |
-    jq -rc "(.threads | tostring) \
-    + $csv_delim_quoted + (.errorsTotal | tostring) \
-    + $csv_delim_quoted + (.createUserTimeAvg | tostring) \
-    + $csv_delim_quoted + (.createUserTimeMax | tostring) \
-    + $csv_delim_quoted + (.createResourcesTimeAvg | tostring) \
-    + $csv_delim_quoted + (.createResourcesTimeMax | tostring) \
-    + $csv_delim_quoted + (.runPipelineSucceededTimeAvg | tostring) \
-    + $csv_delim_quoted + (.runPipelineSucceededTimeMax | tostring) \
-    + $csv_delim_quoted + (.measurements.cluster_cpu_usage_seconds_total_rate.mean | tostring) \
-    + $csv_delim_quoted + (.measurements.cluster_disk_throughput_total.mean | tostring) \
-    + $csv_delim_quoted + (.measurements.cluster_memory_usage_rss_total.mean | tostring) \
-    + $csv_delim_quoted + (.measurements.cluster_pods_count.mean | tostring) \
-    + $csv_delim_quoted + (.measurements.cluster_nodes_worker_count | tostring) \
-    + $csv_delim_quoted + (.measurements.cluster_running_pods_on_workers_count | tostring) \
-    + $csv_delim_quoted + (.measurements.storage_count_attachable_volumes_in_use.mean | tostring) \
-    + $csv_delim_quoted + (.measurements.scheduler_pending_pods_count | tostring) \
-    + $csv_delim_quoted + (.measurements.token_pool_rate_primary | tostring) \
-    + $csv_delim_quoted + (.measurements.token_pool_rate_secondary | tostring) \
-    + $csv_delim_quoted + (.measurements.tekton_pipelines_controller_running_pipelineruns_count.mean | tostring) \
-    + $csv_delim_quoted + (.measurements.tekton_tekton_pipelines_controller_workqueue_depth.mean | tostring) \
-    + $csv_delim_quoted + (.measurements.pipelinerun_duration_scheduled_seconds.mean | tostring) \
-    + $csv_delim_quoted + (.measurements.tekton_pipelines_controller_running_taskruns_throttled_by_node.mean | tostring) \
-    + $csv_delim_quoted + (.measurements.tekton_pipelines_controller_running_taskruns_throttled_by_quota.mean | tostring) \
-    + $csv_delim_quoted + (.measurements.etcd_request_duration_seconds_average | tostring)" \
-        >>"$max_concurrency_csv"
-=======
 mc_files=$(find "$output_dir" -type f -name 'load-tests.max-concurrency.*.json')
 if [ -n "$mc_files" ]; then
     cat $mc_files |
@@ -134,17 +106,22 @@
         + $csv_delim_quoted + (.measurements.cluster_disk_throughput_total.mean | tostring) \
         + $csv_delim_quoted + (.measurements.cluster_memory_usage_rss_total.mean | tostring) \
         + $csv_delim_quoted + (.measurements.cluster_pods_count.mean | tostring) \
+        + $csv_delim_quoted + (.measurements.cluster_nodes_worker_count | tostring) \
+        + $csv_delim_quoted + (.measurements.cluster_running_pods_on_workers_count | tostring) \
         + $csv_delim_quoted + (.measurements.storage_count_attachable_volumes_in_use.mean | tostring) \
+        + $csv_delim_quoted + (.measurements.scheduler_pending_pods_count | tostring) \
+        + $csv_delim_quoted + (.measurements.token_pool_rate_primary | tostring) \
+        + $csv_delim_quoted + (.measurements.token_pool_rate_secondary | tostring) \
         + $csv_delim_quoted + (.measurements.tekton_pipelines_controller_running_pipelineruns_count.mean | tostring) \
         + $csv_delim_quoted + (.measurements.tekton_tekton_pipelines_controller_workqueue_depth.mean | tostring) \
         + $csv_delim_quoted + (.measurements.pipelinerun_duration_scheduled_seconds.mean | tostring) \
         + $csv_delim_quoted + (.measurements.tekton_pipelines_controller_running_taskruns_throttled_by_node.mean | tostring) \
-        + $csv_delim_quoted + (.measurements.tekton_pipelines_controller_running_taskruns_throttled_by_quota.mean | tostring)" \
+        + $csv_delim_quoted + (.measurements.tekton_pipelines_controller_running_taskruns_throttled_by_quota.mean | tostring) \
+        + $csv_delim_quoted + (.measurements.etcd_request_duration_seconds_average | tostring)" \
             >>"$max_concurrency_csv"
 else
     echo "WARNING: No file matching '$output_dir/load-tests.max-concurrency.*.json' found!"
 fi
->>>>>>> 76db4a4c
 
 ## PipelineRun timestamps
 echo "Collecting PipelineRun timestamps..."
