package has

const (
	RedHatAppStudioApplicationName string = "pet-clinic-e2e"

	// Argo CD Application service name: https://github.com/redhat-appstudio/infra-deployments/blob/main/argo-cd-apps/base/has.yaml#L4
	HASArgoApplicationName string = "has"

	// Application Service controller is deployed the namespace: https://github.com/redhat-appstudio/infra-deployments/blob/main/argo-cd-apps/base/has.yaml#L14
	RedHatAppStudioApplicationNamespace string = "application-service"

	// Red Hat AppStudio ArgoCD Applications are created in 'openshift-gitops' namespace. See: https://github.com/redhat-appstudio/infra-deployments/blob/main/argo-cd-apps/app-of-apps/all-applications-staging.yaml#L5
	GitOpsNamespace string = "openshift-gitops"

	// Component name used with quarkus devfile.
	QuarkusComponentName string = "quarkus-component-e2e"

	// Sample devfile created redhat-appstudio-qe repository with the following content:
	QuarkusDevfileSource string = "https://github.com/redhat-appstudio-qe/devfile-sample-code-with-quarkus"

	// The default private devfile sample to use if none is passed in via the PRIVATE_DEVFILE_SAMPLE env variable.
	PrivateQuarkusDevfileSource string = "https://github.com/redhat-appstudio-qe/private-quarkus-devfile-sample"

	// See more info: https://github.com/redhat-appstudio/application-service#creating-a-github-secret-for-has
	ApplicationServiceGHTokenSecrName string = "has-github-token" // #nosec

<<<<<<< HEAD
	SPIAccessTokenBindingName string = "has-private-git-repo-binding" // #nosec
	SPIAccessTokenSecretName  string = "has-private-git-repo-secret"  // #nosec
=======
	// Name for the GitOps Deployment resource
	GitOpsDeploymentName string = "gitops-deployment-e2e"

	// GitOps repository branch to use
	GitOpsRepositoryRevision string = "main"
>>>>>>> 721056a5
)<|MERGE_RESOLUTION|>--- conflicted
+++ resolved
@@ -24,14 +24,15 @@
 	// See more info: https://github.com/redhat-appstudio/application-service#creating-a-github-secret-for-has
 	ApplicationServiceGHTokenSecrName string = "has-github-token" // #nosec
 
-<<<<<<< HEAD
-	SPIAccessTokenBindingName string = "has-private-git-repo-binding" // #nosec
-	SPIAccessTokenSecretName  string = "has-private-git-repo-secret"  // #nosec
-=======
 	// Name for the GitOps Deployment resource
 	GitOpsDeploymentName string = "gitops-deployment-e2e"
 
 	// GitOps repository branch to use
 	GitOpsRepositoryRevision string = "main"
->>>>>>> 721056a5
+
+	// The name of the SPIAccessTokenBinding resource that the HAS e2e tests will create
+	SPIAccessTokenBindingName string = "has-private-git-repo-binding" // #nosec
+
+	// The name of the secret to be created by the SPIAccessTokenBinding resource
+	SPIAccessTokenSecretName string = "has-private-git-repo-secret" // #nosec
 )