package enterprisecontract

import (
	"fmt"
	"time"

	"github.com/devfile/library/pkg/util"
	ecp "github.com/enterprise-contract/enterprise-contract-controller/api/v1alpha1"
	. "github.com/onsi/ginkgo/v2"
	. "github.com/onsi/gomega"
	"github.com/redhat-appstudio/e2e-tests/pkg/constants"
	"github.com/redhat-appstudio/e2e-tests/pkg/framework"
	"github.com/redhat-appstudio/e2e-tests/pkg/utils/tekton"
)

var _ = framework.EnterpriseContractSuiteDescribe("Enterprise Contract E2E tests", Label("enterprise-contract", "HACBS"), func() {

	defer GinkgoRecover()
	var fwk *framework.Framework
	var err error
	var namespace string
	var kubeController tekton.KubeController
	var policySource []ecp.Source
	var policyConfig *ecp.EnterpriseContractPolicyConfiguration
	var imageWithDigest string
	var pipelineRunTimeout int
	var generator tekton.VerifyEnterpriseContract
	var verifyECTaskBundle string
	publicSecretName := "cosign-public-key"

	BeforeAll(func() {
		fwk, err = framework.NewFramework(constants.TEKTON_CHAINS_E2E_USER)
		Expect(err).NotTo(HaveOccurred())
		Expect(fwk.UserNamespace).NotTo(BeNil(), "failed to create sandbox user")
		namespace = fwk.UserNamespace
		kubeController = tekton.KubeController{
			Commonctrl: *fwk.AsKubeAdmin.CommonController,
			Tektonctrl: *fwk.AsKubeAdmin.TektonController,
			Namespace:  namespace,
		}
		publicKey, err := kubeController.GetTektonChainsPublicKey()
		Expect(err).ToNot(HaveOccurred())
		GinkgoWriter.Printf("Copy public key from %s/signing-secrets to a new secret\n", constants.TEKTON_CHAINS_NS)
		Expect(kubeController.CreateOrUpdateSigningSecret(
			publicKey, publicSecretName, namespace)).To(Succeed())

		defaultEcp, err := kubeController.GetEnterpriseContractPolicy("default", "enterprise-contract-service")
		Expect(err).NotTo(HaveOccurred())
		policyConfig = defaultEcp.Spec.Configuration
		policySource = defaultEcp.Spec.Sources

		cm, err := kubeController.Commonctrl.GetConfigMap("ec-defaults", "enterprise-contract-service")
		Expect(err).ToNot(HaveOccurred())
		verifyECTaskBundle = cm.Data["verify_ec_task_bundle"]
		Expect(verifyECTaskBundle).ToNot(BeEmpty())
		GinkgoWriter.Printf("Using verify EC task bundle: %s\n", verifyECTaskBundle)
		imageWithDigest = "quay.io/redhat-appstudio/ec-golden-image:latest"
	})
	Context("ec-cli command verification", func() {
		BeforeAll(func() {
			generator = tekton.VerifyEnterpriseContract{
				Bundle:              verifyECTaskBundle,
				Image:               imageWithDigest,
				Name:                "verify-enterprise-contract",
				Namespace:           namespace,
				PolicyConfiguration: "ec-policy",
				PublicKey:           fmt.Sprintf("k8s://%s/%s", namespace, publicSecretName),
				SSLCertDir:          "/var/run/secrets/kubernetes.io/serviceaccount",
				Strict:              false,
				EffectiveTime:       "now",
			}
			pipelineRunTimeout = int(time.Duration(5) * time.Minute)
			baselinePolicies := ecp.EnterpriseContractPolicySpec{
				Configuration: policyConfig,
				Sources:       policySource,
			}
			Expect(kubeController.CreateOrUpdatePolicyConfiguration(namespace, baselinePolicies)).To(Succeed())
		})
		It("verifies ec cli has error handling", func() {
			generator.Image = "quay.io/redhat-appstudio/ec-golden-image:latest"
			pr, err := kubeController.RunPipeline(generator, pipelineRunTimeout)
			Expect(err).NotTo(HaveOccurred())
			Expect(kubeController.WatchPipelineRun(pr.Name, pipelineRunTimeout)).To(Succeed())

			pr, err = kubeController.Tektonctrl.GetPipelineRun(pr.Name, pr.Namespace)
			Expect(err).NotTo(HaveOccurred())

			tr, err := kubeController.GetTaskRunStatus(fwk.AsKubeAdmin.CommonController.KubeRest(), pr, "verify-enterprise-contract")
			Expect(err).NotTo(HaveOccurred())

			Expect(tr.Status.TaskRunResults).Should(Or(
				// TODO: delete the first option after https://issues.redhat.com/browse/RHTAP-810 is completed
				ContainElements(tekton.MatchTaskRunResultWithJSONPathValue(constants.OldTektonTaskTestOutputName, "{$.result}", `["FAILURE"]`)),
				ContainElements(tekton.MatchTaskRunResultWithJSONPathValue(constants.TektonTaskTestOutputName, "{$.result}", `["FAILURE"]`)),
			))
			//Get container step-report log details from pod
			reportLog, err := kubeController.Commonctrl.GetContainerLogs(tr.Status.PodName, "step-report", namespace)
			GinkgoWriter.Printf("*** Logs from pod '%s', container '%s':\n----- START -----%s----- END -----\n", tr.Status.PodName, "step-report", reportLog)
			Expect(err).NotTo(HaveOccurred())
			Expect(reportLog).Should(ContainSubstring("msg: No image attestations found matching the given public key"))
		})
	})

	Context("Release Policy", func() {
		BeforeAll(func() {
			secretName := fmt.Sprintf("golden-image-public-key%s", util.GenerateRandomString(10))
			//The staging public key for verificaiton image
			publicKey := []byte("-----BEGIN PUBLIC KEY-----\n" +
				"MFkwEwYHKoZIzj0CAQYIKoZIzj0DAQcDQgAEZP/0htjhVt2y0ohjgtIIgICOtQtA\n" +
				"naYJRuLprwIv6FDhZ5yFjYUEtsmoNcW7rx2KM6FOXGsCX3BNc7qhHELT+g==\n" +
				"-----END PUBLIC KEY-----")
			GinkgoWriter.Println("Create golden image public signing key")
			Expect(kubeController.CreateOrUpdateSigningSecret(publicKey, secretName, namespace)).To(Succeed())
			generator = tekton.VerifyEnterpriseContract{
				Bundle:              verifyECTaskBundle,
				Image:               imageWithDigest,
				Name:                "verify-enterprise-contract",
				Namespace:           namespace,
				PolicyConfiguration: "ec-policy",
				PublicKey:           fmt.Sprintf("k8s://%s/%s", namespace, secretName),
				SSLCertDir:          "/var/run/secrets/kubernetes.io/serviceaccount",
				Strict:              false,
				EffectiveTime:       "now",
			}
			pipelineRunTimeout = int(time.Duration(5) * time.Minute)
		})
<<<<<<< HEAD

		It("verifies ec validate accepts a list of image references", func() {
			policy := ecp.EnterpriseContractPolicySpec{
				Sources: policySource,
				Configuration: &ecp.EnterpriseContractPolicyConfiguration{
					Include: []string{"minimal"},
				},
			}
			Expect(kubeController.CreateOrUpdatePolicyConfiguration(namespace, policy)).To(Succeed())

			generator.Image = snapshotComponent
			pr, err := kubeController.RunPipeline(generator, pipelineRunTimeout)
			Expect(err).NotTo(HaveOccurred())
			Expect(kubeController.WatchPipelineRun(pr.Name, pipelineRunTimeout)).To(Succeed())

			pr, err = kubeController.Tektonctrl.GetPipelineRun(pr.Name, pr.Namespace)
			Expect(err).NotTo(HaveOccurred())

			tr, err := kubeController.GetTaskRunStatus(fwk.AsKubeAdmin.CommonController.KubeRest(), pr, "verify-enterprise-contract")
			Expect(err).NotTo(HaveOccurred())

			Expect(tr.Status.TaskRunResults).Should(Or(
				// TODO: delete the first option after https://issues.redhat.com/browse/RHTAP-810 is completed
				ContainElements(tekton.MatchTaskRunResultWithJSONPathValue(constants.OldTektonTaskTestOutputName, "{$.result}", `["SUCCESS"]`)),
				ContainElements(tekton.MatchTaskRunResultWithJSONPathValue(constants.TektonTaskTestOutputName, "{$.result}", `["SUCCESS"]`)),
			))
			//Get container step-report log details from pod
			reportLog, err := kubeController.Commonctrl.GetContainerLogs(tr.Status.PodName, "step-report", namespace)
			GinkgoWriter.Printf("*** Logs from pod '%s', container '%s':\n----- START -----%s----- END -----\n", tr.Status.PodName, "step-report", reportLog)
			Expect(err).NotTo(HaveOccurred())

		})

=======
>>>>>>> 7e235f05
		It("verifies the release policy: Task bundle is not acceptable", func() {
			policy := ecp.EnterpriseContractPolicySpec{
				Sources: policySource,
				Configuration: &ecp.EnterpriseContractPolicyConfiguration{
					Include: []string{"attestation_task_bundle.task_ref_bundles_acceptable"},
				},
			}
			Expect(kubeController.CreateOrUpdatePolicyConfiguration(namespace, policy)).To(Succeed())

			generator.Image = "quay.io/redhat-appstudio/ec-golden-image:e2e-test-unacceptable-task"
			pr, err := kubeController.RunPipeline(generator, pipelineRunTimeout)
			Expect(err).NotTo(HaveOccurred())
			Expect(kubeController.WatchPipelineRun(pr.Name, pipelineRunTimeout)).To(Succeed())

			pr, err = kubeController.Tektonctrl.GetPipelineRun(pr.Name, pr.Namespace)
			Expect(err).NotTo(HaveOccurred())

			tr, err := kubeController.GetTaskRunStatus(fwk.AsKubeAdmin.CommonController.KubeRest(), pr, "verify-enterprise-contract")
			Expect(err).NotTo(HaveOccurred())

			Expect(tr.Status.TaskRunResults).Should(Or(
				// TODO: delete the first option after https://issues.redhat.com/browse/RHTAP-810 is completed
				ContainElements(tekton.MatchTaskRunResultWithJSONPathValue(constants.OldTektonTaskTestOutputName, "{$.result}", `["FAILURE"]`)),
				ContainElements(tekton.MatchTaskRunResultWithJSONPathValue(constants.TektonTaskTestOutputName, "{$.result}", `["FAILURE"]`)),
			))

			//Get container step-report log details from pod
			reportLog, err := kubeController.Commonctrl.GetContainerLogs(tr.Status.PodName, "step-report", namespace)
			GinkgoWriter.Printf("*** Logs from pod '%s', container '%s':\n----- START -----%s----- END -----\n", tr.Status.PodName, "step-report", reportLog)
			Expect(err).NotTo(HaveOccurred())
			Expect(reportLog).Should(ContainSubstring("msg: Pipeline task 'build-container' uses an unacceptable task bundle"))
		})

		It("verifies the release policy: Task bundle is out of date", func() {
			policy := ecp.EnterpriseContractPolicySpec{
				Sources: []ecp.Source{
					{
						Policy: []string{
							"oci::quay.io/hacbs-contract/ec-release-policy:git-086f871@sha256:373a5c4c1d34123836cbfc11826f6bbf6fdf8f0dfae333a2686bbe941c4f79ef",
						},
						Data: []string{
							"oci::quay.io/hacbs-contract/ec-policy-data:git-8629680@sha256:ee5708dda57216647f63032dd3e63375e70e2353cb1ad10c9ab5493b9236c23e",
						},
					},
				},
				Configuration: &ecp.EnterpriseContractPolicyConfiguration{
					Include: []string{"attestation_task_bundle.task_ref_bundles_current"},
				},
			}
			Expect(kubeController.CreateOrUpdatePolicyConfiguration(namespace, policy)).To(Succeed())

			generator.Image = "quay.io/redhat-appstudio/ec-golden-image:e2e-test-out-of-date-task"
			generator.EffectiveTime = "2023-03-31T00:00:00Z"
			pr, err := kubeController.RunPipeline(generator, pipelineRunTimeout)
			Expect(err).NotTo(HaveOccurred())
			Expect(kubeController.WatchPipelineRun(pr.Name, pipelineRunTimeout)).To(Succeed())

			pr, err = kubeController.Tektonctrl.GetPipelineRun(pr.Name, pr.Namespace)
			Expect(err).NotTo(HaveOccurred())

			tr, err := kubeController.GetTaskRunStatus(fwk.AsKubeAdmin.CommonController.KubeRest(), pr, "verify-enterprise-contract")
			Expect(err).NotTo(HaveOccurred())

			Expect(tr.Status.TaskRunResults).Should(Or(
				// TODO: delete the first option after https://issues.redhat.com/browse/RHTAP-810 is completed
				ContainElements(tekton.MatchTaskRunResultWithJSONPathValue(constants.OldTektonTaskTestOutputName, "{$.result}", `["WARNING"]`)),
				ContainElements(tekton.MatchTaskRunResultWithJSONPathValue(constants.TektonTaskTestOutputName, "{$.result}", `["WARNING"]`)),
			))

			//Get container step-report log details from pod
			reportLog, err := kubeController.Commonctrl.GetContainerLogs(tr.Status.PodName, "step-report", namespace)
			GinkgoWriter.Printf("*** Logs from pod '%s', container '%s':\n----- START -----%s----- END -----\n", tr.Status.PodName, "step-report", reportLog)
			Expect(err).NotTo(HaveOccurred())
			Expect(reportLog).Should(ContainSubstring("Pipeline task 'build-container' uses an out of date task bundle"))
		})
	})
})<|MERGE_RESOLUTION|>--- conflicted
+++ resolved
@@ -124,7 +124,6 @@
 			}
 			pipelineRunTimeout = int(time.Duration(5) * time.Minute)
 		})
-<<<<<<< HEAD
 
 		It("verifies ec validate accepts a list of image references", func() {
 			policy := ecp.EnterpriseContractPolicySpec{
@@ -158,8 +157,6 @@
 
 		})
 
-=======
->>>>>>> 7e235f05
 		It("verifies the release policy: Task bundle is not acceptable", func() {
 			policy := ecp.EnterpriseContractPolicySpec{
 				Sources: policySource,
