package integration

import (
	"fmt"
	"strings"
	"time"

	"github.com/devfile/library/pkg/util"
	"github.com/google/uuid"
	"github.com/redhat-appstudio/e2e-tests/pkg/constants"
	"github.com/redhat-appstudio/e2e-tests/pkg/framework"
	"github.com/redhat-appstudio/e2e-tests/pkg/utils"
	"k8s.io/apimachinery/pkg/api/errors"

	appstudioApi "github.com/redhat-appstudio/application-api/api/v1alpha1"
	v1 "k8s.io/api/core/v1"
	klog "k8s.io/klog/v2"

	. "github.com/onsi/ginkgo/v2"
	. "github.com/onsi/gomega"
)

const (
	containerImageSource = "quay.io/redhat-appstudio-qe/busybox-loop:latest"
	gitSourceRepoName    = "devfile-sample-python-basic"
	gitSourceURL         = "https://github.com/redhat-appstudio-qe/" + gitSourceRepoName
	bundleURL            = "quay.io/redhat-appstudio/example-tekton-bundle:integration-pipeline-pass"
	inPipelineName       = "integration-pipeline-pass"
)

var _ = framework.IntegrationServiceSuiteDescribe("Integration Service E2E tests", Label("integration-service", "HACBS"), func() {
	defer GinkgoRecover()

	var applicationName, componentName, appStudioE2EApplicationsNamespace, outputContainerImage string
	var timeout, interval time.Duration
	var applicationSnapshot *appstudioApi.Snapshot
	var applicationSnapshot_push *appstudioApi.Snapshot
	var env *appstudioApi.Environment

	var defaultBundleConfigMap *v1.ConfigMap

	// Initialize the tests controllers
	f, err := framework.NewFramework()
	Expect(err).NotTo(HaveOccurred())
	Describe("the component with git source (GitHub) is created", Ordered, Label("github-webhook"), func() {
		BeforeAll(func() {
			applicationName = fmt.Sprintf("integ-app-%s", util.GenerateRandomString(4))
			appStudioE2EApplicationsNamespace = utils.GetGeneratedNamespace("integ-e2e")

			_, err := f.CommonController.CreateTestNamespace(appStudioE2EApplicationsNamespace)
			Expect(err).NotTo(HaveOccurred(), "Error when creating/updating '%s' namespace: %v", appStudioE2EApplicationsNamespace, err)

			app, err := f.HasController.CreateHasApplication(applicationName, appStudioE2EApplicationsNamespace)
			Expect(err).NotTo(HaveOccurred())
			Expect(utils.WaitUntil(f.CommonController.ApplicationGitopsRepoExists(app.Status.Devfile), 30*time.Second)).To(
				Succeed(), fmt.Sprintf("timed out waiting for gitops content to be created for app %s in namespace %s: %+v", app.Name, app.Namespace, err),
			)
			DeferCleanup(f.HasController.DeleteHasApplication, applicationName, appStudioE2EApplicationsNamespace, false)

			componentName = fmt.Sprintf("integration-suite-test-component-git-source-%s", util.GenerateRandomString(4))
			outputContainerImage = fmt.Sprintf("quay.io/%s/test-images:%s", utils.GetQuayIOOrganization(), strings.Replace(uuid.New().String(), "-", "", -1))
			timeout = time.Minute * 4
			interval = time.Second * 1
			// Create a component with Git Source URL being defined
			_, err = f.HasController.CreateComponent(applicationName, componentName, appStudioE2EApplicationsNamespace, gitSourceURL, "", "", outputContainerImage, "")
			Expect(err).ShouldNot(HaveOccurred())
			DeferCleanup(f.HasController.DeleteHasComponent, componentName, appStudioE2EApplicationsNamespace, false)

			defaultBundleConfigMap, err = f.CommonController.GetConfigMap(constants.BuildPipelinesConfigMapName, constants.BuildPipelinesConfigMapDefaultNamespace)
			if err != nil {
				if errors.IsForbidden(err) {
					klog.Infof("don't have enough permissions to get a configmap with default pipeline in %s namespace\n", constants.BuildPipelinesConfigMapDefaultNamespace)
				} else {
					Fail(fmt.Sprintf("error occurred when trying to get configmap %s in %s namespace: %v", constants.BuildPipelinesConfigMapName, constants.BuildPipelinesConfigMapDefaultNamespace, err))
				}
			}
			_ = defaultBundleConfigMap.Data["default_build_bundle"]
			_, err = f.IntegrationController.CreateIntegrationTestScenario(applicationName, appStudioE2EApplicationsNamespace, bundleURL, inPipelineName)
			Expect(err).ShouldNot(HaveOccurred())
		})

		AfterAll(func() {
			Expect(f.HasController.DeleteHasApplication(applicationName, appStudioE2EApplicationsNamespace, false)).To(Succeed())
			Expect(f.HasController.DeleteHasComponent(componentName, appStudioE2EApplicationsNamespace, false)).To(Succeed())
			err = f.IntegrationController.DeleteApplicationSnapshot(applicationSnapshot_push, appStudioE2EApplicationsNamespace)
			Expect(err).ShouldNot(HaveOccurred())
			integrationTestScenarios, err := f.IntegrationController.GetIntegrationTestScenarios(applicationName, appStudioE2EApplicationsNamespace)
			Expect(err).ShouldNot(HaveOccurred())

			for _, testScenario := range *integrationTestScenarios {
				err = f.IntegrationController.DeleteIntegrationTestScenario(&testScenario, appStudioE2EApplicationsNamespace)
				Expect(err).ShouldNot(HaveOccurred())
			}
		})

		It("triggers a build PipelineRun", Label("integration-service"), func() {
			timeout = time.Second * 60
			interval = time.Second * 2
			Eventually(func() bool {
				pipelineRun, err := f.IntegrationController.GetBuildPipelineRun(componentName, applicationName, appStudioE2EApplicationsNamespace, false, "")
				if err != nil {
					klog.Infoln("PipelineRun has not been created yet")
					return false
				}
				return pipelineRun.HasStarted()
			}, timeout, interval).Should(BeTrue(), "timed out when waiting for the PipelineRun to start")
			timeout = time.Second * 600
			interval = time.Second * 10
			Eventually(func() bool {
				pipelineRun, err := f.IntegrationController.GetBuildPipelineRun(componentName, applicationName, appStudioE2EApplicationsNamespace, false, "")
				Expect(err).ShouldNot(HaveOccurred())

				for _, condition := range pipelineRun.Status.Conditions {
					klog.Infof("PipelineRun %s Status.Conditions.Reason: %s\n", pipelineRun.Name, condition.Reason)

					if condition.Reason == "Failed" {
						Fail(fmt.Sprintf("Pipelinerun %s has failed", pipelineRun.Name))
					}
				}
				return pipelineRun.IsDone()
			}, timeout, interval).Should(BeTrue(), "timed out when waiting for the PipelineRun to finish")

		})

		When("the build pipelineRun run succeeded", func() {
			It("check if the ApplicationSnapshot is created", func() {
<<<<<<< HEAD
				applicationSnapshot, err = f.IntegrationController.GetApplicationSnapshot(applicationName, appStudioE2EApplicationsNamespace, componentName)
=======
				applicationSnapshot, err = f.IntegrationController.GetApplicationSnapshot("", appStudioE2EApplicationsNamespace)
>>>>>>> 14536bdb
				Expect(err).ShouldNot(HaveOccurred())
				klog.Infof("applicationSnapshot %s is found", applicationSnapshot.Name)
			})
			It("check if all of the integrationPipelineRuns passed", Label("slow"), func() {
				integrationTestScenarios, err := f.IntegrationController.GetIntegrationTestScenarios(applicationName, appStudioE2EApplicationsNamespace)
				Expect(err).ShouldNot(HaveOccurred())
				for _, testScenario := range *integrationTestScenarios {
					timeout = time.Second * 60
					interval = time.Second * 2
					Eventually(func() bool {
						pipelineRun, err := f.IntegrationController.GetIntegrationPipelineRun(testScenario.Name, applicationSnapshot.Name, appStudioE2EApplicationsNamespace)
						if err != nil {
							klog.Infof("cannot get the Integration PipelineRun: %v", err)
							return false
						}
						return pipelineRun.HasStarted()
					}, timeout, interval).Should(BeTrue(), "timed out when waiting for the PipelineRun to start")
					timeout = time.Second * 800
					interval = time.Second * 10
					Eventually(func() bool {
						Expect(f.IntegrationController.WaitForIntegrationPipelineToBeFinished(&testScenario, applicationSnapshot, applicationName, appStudioE2EApplicationsNamespace)).To(Succeed(), "Error when waiting for a integration pipeline to finish")
						return true
					}, timeout, interval).Should(BeTrue(), "timed out when waiting for the PipelineRun to finish")
				}
			})
		})

		It("create a ReleasePlan and an environment", func() {
			_, err = f.IntegrationController.CreateReleasePlan(applicationName, appStudioE2EApplicationsNamespace)
			Expect(err).ShouldNot(HaveOccurred())
			env, err = f.IntegrationController.CreateEnvironment(appStudioE2EApplicationsNamespace)
			Expect(err).ShouldNot(HaveOccurred())
			testScenarios, err := f.IntegrationController.GetIntegrationTestScenarios(applicationName, appStudioE2EApplicationsNamespace)
			Expect(err).ShouldNot(HaveOccurred())
			for _, testScenario := range *testScenarios {
				klog.Infof("IntegrationTestScenario %s is found", testScenario.Name)
			}
		})

		It("create an applicationSnapshot of push event", func() {
			applicationSnapshot_push, err = f.IntegrationController.CreateApplicationSnapshot(applicationName, appStudioE2EApplicationsNamespace, componentName)
			Expect(err).ShouldNot(HaveOccurred())
			klog.Infof("applicationSnapshot %s is found", applicationSnapshot_push.Name)
		})

		When("An applicationSnapshot of push event is created", func() {
			It("check if all of the integrationPipelineRuns created by push event passed", Label("slow"), func() {
				integrationTestScenarios, err := f.IntegrationController.GetIntegrationTestScenarios(applicationName, appStudioE2EApplicationsNamespace)
				Expect(err).ShouldNot(HaveOccurred())

				for _, testScenario := range *integrationTestScenarios {
					timeout = time.Second * 60
					interval = time.Second * 2
					Eventually(func() bool {
						pipelineRun, err := f.IntegrationController.GetIntegrationPipelineRun(testScenario.Name, applicationSnapshot_push.Name, appStudioE2EApplicationsNamespace)
						if err != nil {
							klog.Infof("cannot get the Integration PipelineRun: %v", err)
							return false
						}
						return pipelineRun.HasStarted()

					}, timeout, interval).Should(BeTrue(), "timed out when waiting for the PipelineRun to start")
					timeout = time.Second * 600
					interval = time.Second * 10
					Eventually(func() bool {
						pipelineRun, err := f.IntegrationController.GetIntegrationPipelineRun(testScenario.Name, applicationSnapshot_push.Name, appStudioE2EApplicationsNamespace)
						Expect(err).ShouldNot(HaveOccurred())

						for _, condition := range pipelineRun.Status.Conditions {
							klog.Infof("PipelineRun %s Status.Conditions.Reason: %s\n", pipelineRun.Name, condition.Reason)
							if condition.Reason == "Failed" {
								Fail(fmt.Sprintf("Pipelinerun %s has failed", pipelineRun.Name))
							}
						}
						return pipelineRun.IsDone()
					}, timeout, interval).Should(BeTrue(), "timed out when waiting for the PipelineRun to finish")
				}
			})

			It("check if the global candidate is updated after push event", func() {
				timeout = time.Second * 600
				interval = time.Second * 10
				Eventually(func() bool {
					if f.IntegrationController.HaveHACBSTestsSucceeded(applicationSnapshot_push) {
						component, _ := f.IntegrationController.GetComponent(applicationName, appStudioE2EApplicationsNamespace)
						Expect(component.Spec.ContainerImage != "").To(BeTrue())
						klog.Infof("Global candidate is updated\n")
						return true
					}
					applicationSnapshot_push, err = f.IntegrationController.GetApplicationSnapshot(applicationSnapshot_push.Name, appStudioE2EApplicationsNamespace)
					return false
				}, timeout, interval).Should(BeTrue(), "time out when waiting for updating the global candidate")
			})

			It("check if a Release is created successfully", func() {
				timeout = time.Second * 800
				interval = time.Second * 10
				Eventually(func() bool {
					if f.IntegrationController.HaveHACBSTestsSucceeded(applicationSnapshot_push) {
						releases, err := f.IntegrationController.GetReleasesWithApplicationSnapshot(applicationSnapshot_push, appStudioE2EApplicationsNamespace)
						Expect(err).ShouldNot(HaveOccurred())
						if len(*releases) != 0 {
							for _, release := range *releases {
								klog.Infof("Release %s is found\n", release.Name)
							}
						} else {
							Fail("No Release found")
						}
						return true
					}
					applicationSnapshot_push, err = f.IntegrationController.GetApplicationSnapshot(applicationSnapshot_push.Name, appStudioE2EApplicationsNamespace)
					return false
				}, timeout, interval).Should(BeTrue(), "time out when waiting for release created")
			})

			It("check if an EnvironmentBinding is created successfully", func() {
				timeout = time.Second * 600
				interval = time.Second * 2
				Eventually(func() bool {
					if f.IntegrationController.HaveHACBSTestsSucceeded(applicationSnapshot_push) {
						envbinding, err := f.IntegrationController.GetSnapshotEnvironmentBinding(applicationName, appStudioE2EApplicationsNamespace, env)
						Expect(err).ShouldNot(HaveOccurred())
						Expect(envbinding != nil).To(BeTrue())
						klog.Infof("The EnvironmentBinding is created\n")
						return true
					}
					applicationSnapshot_push, err = f.IntegrationController.GetApplicationSnapshot(applicationSnapshot_push.Name, appStudioE2EApplicationsNamespace)
					return false
				}, timeout, interval).Should(BeTrue(), "time out when waiting for release created")
			})
		})
	})
})<|MERGE_RESOLUTION|>--- conflicted
+++ resolved
@@ -124,11 +124,7 @@
 
 		When("the build pipelineRun run succeeded", func() {
 			It("check if the ApplicationSnapshot is created", func() {
-<<<<<<< HEAD
-				applicationSnapshot, err = f.IntegrationController.GetApplicationSnapshot(applicationName, appStudioE2EApplicationsNamespace, componentName)
-=======
-				applicationSnapshot, err = f.IntegrationController.GetApplicationSnapshot("", appStudioE2EApplicationsNamespace)
->>>>>>> 14536bdb
+				applicationSnapshot, err = f.IntegrationController.GetApplicationSnapshot("", applicationName, appStudioE2EApplicationsNamespace, componentName)
 				Expect(err).ShouldNot(HaveOccurred())
 				klog.Infof("applicationSnapshot %s is found", applicationSnapshot.Name)
 			})
@@ -218,7 +214,7 @@
 						klog.Infof("Global candidate is updated\n")
 						return true
 					}
-					applicationSnapshot_push, err = f.IntegrationController.GetApplicationSnapshot(applicationSnapshot_push.Name, appStudioE2EApplicationsNamespace)
+					applicationSnapshot_push, err = f.IntegrationController.GetApplicationSnapshot(applicationSnapshot_push.Name, "", appStudioE2EApplicationsNamespace, "")
 					return false
 				}, timeout, interval).Should(BeTrue(), "time out when waiting for updating the global candidate")
 			})
@@ -239,7 +235,7 @@
 						}
 						return true
 					}
-					applicationSnapshot_push, err = f.IntegrationController.GetApplicationSnapshot(applicationSnapshot_push.Name, appStudioE2EApplicationsNamespace)
+					applicationSnapshot_push, err = f.IntegrationController.GetApplicationSnapshot("", applicationSnapshot_push.Name, appStudioE2EApplicationsNamespace, "")
 					return false
 				}, timeout, interval).Should(BeTrue(), "time out when waiting for release created")
 			})
@@ -255,7 +251,7 @@
 						klog.Infof("The EnvironmentBinding is created\n")
 						return true
 					}
-					applicationSnapshot_push, err = f.IntegrationController.GetApplicationSnapshot(applicationSnapshot_push.Name, appStudioE2EApplicationsNamespace)
+					applicationSnapshot_push, err = f.IntegrationController.GetApplicationSnapshot("", applicationSnapshot_push.Name, appStudioE2EApplicationsNamespace, "")
 					return false
 				}, timeout, interval).Should(BeTrue(), "time out when waiting for release created")
 			})
