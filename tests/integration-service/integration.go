--- conflicted
+++ resolved
@@ -62,20 +62,7 @@
 			Expect(err).ShouldNot(HaveOccurred())
 			DeferCleanup(f.AsKubeAdmin.HasController.DeleteHasComponent, componentName, appStudioE2EApplicationsNamespace, false)
 
-<<<<<<< HEAD
-			defaultBundleConfigMap, err = f.AsKubeAdmin.CommonController.GetConfigMap(constants.BuildPipelinesConfigMapName, constants.BuildPipelinesConfigMapDefaultNamespace)
-			if err != nil {
-				if errors.IsForbidden(err) {
-					GinkgoWriter.Printf("don't have enough permissions to get a configmap with default pipeline in %s namespace\n", constants.BuildPipelinesConfigMapDefaultNamespace)
-				} else {
-					Fail(fmt.Sprintf("error occurred when trying to get configmap %s in %s namespace: %v", constants.BuildPipelinesConfigMapName, constants.BuildPipelinesConfigMapDefaultNamespace, err))
-				}
-			}
-			_ = defaultBundleConfigMap.Data["default_build_bundle"]
 			_, err = f.AsKubeAdmin.IntegrationController.CreateIntegrationTestScenario(applicationName, appStudioE2EApplicationsNamespace, BundleURL, InPipelineName)
-=======
-			_, err = f.IntegrationController.CreateIntegrationTestScenario(applicationName, appStudioE2EApplicationsNamespace, BundleURL, InPipelineName)
->>>>>>> e39097ef
 			Expect(err).ShouldNot(HaveOccurred())
 		})
 
