--- conflicted
+++ resolved
@@ -124,13 +124,9 @@
 			// an image that has been signed by Tekton Chains. Trigger a demo task to fulfill
 			// this purpose.
 
-<<<<<<< HEAD
-			dockerBuildBundle := fwk.AsKubeAdmin.TektonController.Bundles.DockerBuildBundle
-=======
-			bundles, err := fwk.TektonController.NewBundles()
+			bundles, err := fwk.AsKubeAdmin.TektonController.NewBundles()
 			Expect(err).ShouldNot(HaveOccurred())
 			dockerBuildBundle := bundles.DockerBuildBundle
->>>>>>> 74441762
 			Expect(dockerBuildBundle).NotTo(Equal(""), "Can't continue without a docker-build pipeline got from selector config")
 			pr, err := kubeController.RunPipeline(tekton.BuildahDemo{Image: image, Bundle: dockerBuildBundle}, pipelineRunTimeout)
 			Expect(err).NotTo(HaveOccurred())
