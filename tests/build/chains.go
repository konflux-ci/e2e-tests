package build

import (
	"fmt"
	"time"

	"github.com/devfile/library/pkg/util"
	ecp "github.com/hacbs-contract/enterprise-contract-controller/api/v1alpha1"
	. "github.com/onsi/ginkgo/v2"
	. "github.com/onsi/gomega"
	"github.com/tektoncd/pipeline/pkg/apis/pipeline/v1beta1"
	"sigs.k8s.io/yaml"

	"github.com/redhat-appstudio/e2e-tests/pkg/constants"
	"github.com/redhat-appstudio/e2e-tests/pkg/framework"
	"github.com/redhat-appstudio/e2e-tests/pkg/utils/common"
	"github.com/redhat-appstudio/e2e-tests/pkg/utils/tekton"
)

<<<<<<< HEAD
var _ = framework.ChainsSuiteDescribe("[test_id:04] Tekton Chains E2E tests", Label("ec", "HACBS"), func() {
=======
var _ = framework.ChainsSuiteDescribe("Tekton Chains E2E tests", Label("ec", "HACBS"), Pending, func() {
>>>>>>> f5cf60ba
	defer GinkgoRecover()

	var fwk *framework.Framework

	BeforeAll(func() {
		// Initialize the tests controllers
		var err error
		fwk, err = framework.NewFramework()
		Expect(err).NotTo(HaveOccurred())
	})

	Context("infrastructure is running", func() {
		It("verify the chains controller is running", func() {
			err := fwk.CommonController.WaitForPodSelector(fwk.CommonController.IsPodRunning, constants.TEKTON_CHAINS_NS, "app", "tekton-chains-controller", 60, 100)
			Expect(err).NotTo(HaveOccurred())
		})
		It("verify the correct secrets have been created", func() {
			_, err := fwk.CommonController.GetSecret(constants.TEKTON_CHAINS_NS, "chains-ca-cert")
			Expect(err).NotTo(HaveOccurred())
		})
		It("verify the correct roles are created", func() {
			_, csaErr := fwk.CommonController.GetRole("chains-secret-admin", constants.TEKTON_CHAINS_NS)
			Expect(csaErr).NotTo(HaveOccurred())
			_, srErr := fwk.CommonController.GetRole("secret-reader", "openshift-ingress-operator")
			Expect(srErr).NotTo(HaveOccurred())
		})
		It("verify the correct rolebindings are created", func() {
			_, csaErr := fwk.CommonController.GetRoleBinding("chains-secret-admin", constants.TEKTON_CHAINS_NS)
			Expect(csaErr).NotTo(HaveOccurred())
			_, csrErr := fwk.CommonController.GetRoleBinding("chains-secret-reader", "openshift-ingress-operator")
			Expect(csrErr).NotTo(HaveOccurred())
		})
		It("verify the correct service account is created", func() {
			_, err := fwk.CommonController.GetServiceAccount("chains-secrets-admin", constants.TEKTON_CHAINS_NS)
			Expect(err).NotTo(HaveOccurred())
		})
	})

	Context("test creating and signing an image and task", func() {
		// Make the PipelineRun name and namespace predictable. For convenience, the name of the
		// PipelineRun that builds an image, is the same as the repository where the image is
		// pushed to.
		namespace := constants.TEKTON_CHAINS_E2E_NS
		buildPipelineRunName := fmt.Sprintf("buildah-demo-%s", util.GenerateRandomString(10))
		image := fmt.Sprintf("image-registry.openshift-image-registry.svc:5000/%s/%s", namespace, buildPipelineRunName)
		var imageWithDigest string
		serviceAccountName := "pipeline"

		pipelineRunTimeout := 360
		attestationTimeout := time.Duration(60) * time.Second

		var kubeController tekton.KubeController

		var policySource []string

		BeforeAll(func() {
			kubeController = tekton.KubeController{
				Commonctrl: *fwk.CommonController,
				Tektonctrl: *fwk.TektonController,
				Namespace:  namespace,
			}

			// Create the e2e test namespace
			_, err := kubeController.Commonctrl.CreateTestNamespace(namespace)
			Expect(err).NotTo(HaveOccurred(), "Error when creating namespace %q: %v", namespace, err)

			// Wait until the "pipeline" SA is created
			GinkgoWriter.Printf("Wait until the %q SA is created in namespace %q\n", serviceAccountName, namespace)
			Eventually(func() bool {
				sa, err := kubeController.Commonctrl.GetServiceAccount(serviceAccountName, namespace)
				return sa != nil && err == nil
			}).WithTimeout(1*time.Minute).WithPolling(100*time.Millisecond).Should(
				BeTrue(), "timed out when waiting for the %q SA to be created", serviceAccountName)

			// the default policy source
			policySource = []string{
				"https://github.com/hacbs-contract/ec-policies/policy",
			}

			// if there is a ConfigMap e2e-tests/ec-config with keys `revision` and
			// `repository` values from those will replace the default policy source
			// this gives us a way to set the tests to use a different policy if we
			// break the tests in the default policy source
			// if config, err := fwk.CommonController.K8sClient.KubeInterface().CoreV1().ConfigMaps("e2e-tests").Get(context.TODO(), "ec-config", v1.GetOptions{}); err != nil {
			// 	if v, ok := config.Data["revision"]; ok {
			// 		policySource.Revision = &v
			// 	}
			// 	if v, ok := config.Data["repository"]; ok {
			// 		policySource.Repository = v
			// 	}
			// }

			// At a bare minimum, each spec within this context relies on the existence of
			// an image that has been signed by Tekton Chains. Trigger a demo task to fulfill
			// this purpose.
			pr, err := kubeController.RunPipeline(tekton.BuildahDemo{Image: image, Bundle: fwk.TektonController.Bundles.BuildTemplatesBundle}, pipelineRunTimeout)
			Expect(err).NotTo(HaveOccurred())
			// Verify that the build task was created as expected.
			Expect(pr.ObjectMeta.Name).To(Equal(buildPipelineRunName))
			Expect(pr.ObjectMeta.Namespace).To(Equal(namespace))
			Expect(kubeController.WatchPipelineRun(pr.Name, pipelineRunTimeout)).To(Succeed())
			GinkgoWriter.Printf("The pipeline named %q in namespace %q suceeded\n", pr.ObjectMeta.Name, pr.ObjectMeta.Namespace)

			// The TaskRun resource has been updated, refresh our reference.
			pr, err = kubeController.Tektonctrl.GetPipelineRun(pr.ObjectMeta.Name, pr.ObjectMeta.Namespace)
			Expect(err).NotTo(HaveOccurred())

			// Verify TaskRun has the type hinting required by Tekton Chains
			digest, err := kubeController.GetTaskRunResult(pr, "build-container", "IMAGE_DIGEST")
			Expect(err).NotTo(HaveOccurred())
			i, err := kubeController.GetTaskRunResult(pr, "build-container", "IMAGE_URL")
			Expect(err).NotTo(HaveOccurred())
			Expect(i).To(Equal(image))

			// Specs now have a deterministic image reference for validation \o/
			imageWithDigest = fmt.Sprintf("%s@%s", image, digest)

			GinkgoWriter.Printf("The image signed by Tekton Chains is %s\n", imageWithDigest)
		})

		It("creates signature and attestation", func() {
			err := kubeController.AwaitAttestationAndSignature(imageWithDigest, attestationTimeout)
			Expect(err).NotTo(
				HaveOccurred(),
				"Could not find .att or .sig ImageStreamTags within the %s timeout. "+
					"Most likely the chains-controller did not create those in time. "+
					"Look at the chains-controller logs.",
				attestationTimeout.String(),
			)
			GinkgoWriter.Printf("Cosign verify pass with .att and .sig ImageStreamTags found for %s\n", imageWithDigest)
		})

		Context("verify-enterprise-contract task", func() {
			var generator tekton.VerifyEnterpriseContract
			var rekorHost string
			publicSecretName := "cosign-public-key"

			BeforeAll(func() {
				// Copy the public key from tekton-chains/signing-secrets to a new
				// secret that contains just the public key to ensure that access
				// to password and private key are not needed.
				publicKey, err := kubeController.GetPublicKey("signing-secrets", constants.TEKTON_CHAINS_NS)
				Expect(err).ToNot(HaveOccurred())
				GinkgoWriter.Printf("Copy public key from %s/signing-secrets to a new secret\n", constants.TEKTON_CHAINS_NS)
				Expect(kubeController.CreateOrUpdateSigningSecret(
					publicKey, publicSecretName, namespace)).To(Succeed())

				rekorHost, err = kubeController.GetRekorHost()
				Expect(err).ToNot(HaveOccurred())
				GinkgoWriter.Printf("Configured Rekor host: %s\n", rekorHost)
			})

			BeforeEach(func() {
				generator = tekton.VerifyEnterpriseContract{
					PipelineRunName: "verify-enterprise-contract",
					ImageRef:        imageWithDigest,
					PublicSecret:    fmt.Sprintf("k8s://%s/%s", namespace, publicSecretName),
					PipelineName:    "pipeline-run-that-does-not-exist",
					RekorHost:       rekorHost,
					SslCertDir:      "/var/run/secrets/kubernetes.io/serviceaccount",
					StrictPolicy:    true,
					Bundle:          fwk.TektonController.Bundles.HACBSTemplatesBundle,
				}

				// Since specs could update the config policy, make sure it has a consistent
				// baseline at the start of each spec.
				baselinePolicies := ecp.EnterpriseContractPolicySpec{
					Sources: policySource,
				}
				Expect(kubeController.CreateOrUpdatePolicyConfiguration(namespace, baselinePolicies)).To(Succeed())
				// printPolicyConfiguration(baselinePolicies)
			})

			It("succeeds when policy is met", func() {
				// Setup a policy config to ignore the policy check for tests
				policy := ecp.EnterpriseContractPolicySpec{
					Sources: policySource,
					Exceptions: &ecp.EnterpriseContractPolicyExceptions{
						NonBlocking: []string{"not_useful", "test", "tasks", "attestation_task_bundle"}, // add more exceptions here as needed
					},
				}
				Expect(kubeController.CreateOrUpdatePolicyConfiguration(namespace, policy)).To(Succeed())
				// printPolicyConfiguration(policy)
				pr, err := kubeController.RunPipeline(generator, pipelineRunTimeout)
				Expect(err).NotTo(HaveOccurred())
				Expect(kubeController.WatchPipelineRun(pr.Name, pipelineRunTimeout)).To(Succeed())

				// Refresh our copy of the PipelineRun for latest results
				pr, err = kubeController.Tektonctrl.GetPipelineRun(pr.Name, pr.Namespace)
				Expect(err).NotTo(HaveOccurred())

				tr, err := kubeController.GetTaskRunStatus(pr, "verify-enterprise-contract-v2")
				Expect(err).NotTo(HaveOccurred())
				printTaskRunStatus(tr, namespace, *fwk.CommonController)
				GinkgoWriter.Printf("Make sure TaskRun %s of PipelineRun %s suceeded\n", tr.PipelineTaskName, pr.Name)
				Expect(tekton.DidTaskSucceed(tr)).To(BeTrue())
				GinkgoWriter.Printf("Make sure EC-v2 results for PipelineRun %s are succeeding\n", pr.Name)
				Expect(tr.Status.TaskRunResults).Should(ContainElements(
					tekton.MatchTaskRunResultWithJSONPathValue("REPORT", "{$.success}", "[true]"),
				))
			})

			It("does not pass when tests are not satisfied on non-strict mode", func() {
				// Setup a policy config to minimize the amount of policy violations. Otherwise,
				// the report may exceed the 4k max and Tekton does not create the task result.
				policy := ecp.EnterpriseContractPolicySpec{
					Sources: policySource,
					Exceptions: &ecp.EnterpriseContractPolicyExceptions{
						NonBlocking: []string{"tasks", "attestation_task_bundle"},
					},
				}
				Expect(kubeController.CreateOrUpdatePolicyConfiguration(namespace, policy)).To(Succeed())
				// printPolicyConfiguration(policy)
				generator.StrictPolicy = false
				pr, err := kubeController.RunPipeline(generator, pipelineRunTimeout)
				Expect(err).NotTo(HaveOccurred())
				Expect(kubeController.WatchPipelineRun(pr.Name, pipelineRunTimeout)).To(Succeed())

				// Refresh our copy of the PipelineRun for latest results
				pr, err = kubeController.Tektonctrl.GetPipelineRun(pr.Name, pr.Namespace)
				Expect(err).NotTo(HaveOccurred())

				tr, err := kubeController.GetTaskRunStatus(pr, "verify-enterprise-contract-v2")
				Expect(err).NotTo(HaveOccurred())
				printTaskRunStatus(tr, namespace, *fwk.CommonController)
				GinkgoWriter.Printf("Make sure TaskRun %s of PipelineRun %s suceeded\n", tr.PipelineTaskName, pr.Name)
				Expect(tekton.DidTaskSucceed(tr)).To(BeTrue())
				GinkgoWriter.Printf("Make sure EC-v2 results for PipelineRun %s are failing\n", pr.Name)
				Expect(tr.Status.TaskRunResults).Should(ContainElements(
					tekton.MatchTaskRunResultWithJSONPathValue("REPORT", "{$.success}", "[false]"),
				))
			})

			It("fails when tests are not satisfied on strict mode", func() {
				pr, err := kubeController.RunPipeline(generator, pipelineRunTimeout)
				Expect(err).NotTo(HaveOccurred())
				err = kubeController.WatchPipelineRun(pr.Name, pipelineRunTimeout)
				Expect(err).NotTo(HaveOccurred())

				// Refresh our copy of the PipelineRun for latest results
				pr, err = kubeController.Tektonctrl.GetPipelineRun(pr.Name, pr.Namespace)
				Expect(err).NotTo(HaveOccurred())

				tr, err := kubeController.GetTaskRunStatus(pr, "verify-enterprise-contract-v2")
				Expect(err).NotTo(HaveOccurred())
				printTaskRunStatus(tr, namespace, *fwk.CommonController)
				GinkgoWriter.Printf("Make sure TaskRun %s of PipelineRun %s failed\n", tr.PipelineTaskName, pr.Name)
				Expect(tekton.DidTaskSucceed(tr)).To(BeFalse())
				// Because the task fails, no results are created
			})

			It("fails when unexpected signature is used", func() {
				secretName := fmt.Sprintf("dummy-public-key-%s", util.GenerateRandomString(10))
				publicKey := []byte("-----BEGIN PUBLIC KEY-----\n" +
					"MFkwEwYHKoZIzj0CAQYIKoZIzj0DAQcDQgAENZxkE/d0fKvJ51dXHQmxXaRMTtVz\n" +
					"BQWcmJD/7pcMDEmBcmk8O1yUPIiFj5TMZqabjS9CQQN+jKHG+Bfi0BYlHg==\n" +
					"-----END PUBLIC KEY-----")
				GinkgoWriter.Println("Create an unexpected public signing key")
				Expect(kubeController.CreateOrUpdateSigningSecret(publicKey, secretName, namespace)).To(Succeed())
				generator.PublicSecret = fmt.Sprintf("k8s://%s/%s", namespace, secretName)

				pr, err := kubeController.RunPipeline(generator, pipelineRunTimeout)
				Expect(err).NotTo(HaveOccurred())
				err = kubeController.WatchPipelineRun(pr.Name, pipelineRunTimeout)
				Expect(err).NotTo(HaveOccurred())

				// Refresh our copy of the PipelineRun for latest results
				pr, err = kubeController.Tektonctrl.GetPipelineRun(pr.Name, pr.Namespace)
				Expect(err).NotTo(HaveOccurred())

				tr, err := kubeController.GetTaskRunStatus(pr, "verify-enterprise-contract-v2")
				Expect(err).NotTo(HaveOccurred())
				printTaskRunStatus(tr, namespace, *fwk.CommonController)
				GinkgoWriter.Printf("Make sure TaskRun %s of PipelineRun %s failed\n", tr.PipelineTaskName, pr.Name)
				Expect(tekton.DidTaskSucceed(tr)).To(BeFalse())
				// Because the task fails, no results are created
			})
		})
	})
})

// func printPolicyConfiguration(policy ecp.EnterpriseContractPolicySpec) {
// 	sources := ""
// 	for i, s := range policy.Sources {
// 		if i != 0 {
// 			sources += "\n"
// 		}
// 		if s.GitRepository != nil {
// 			if s.GitRepository.Revision != nil {
// 				sources += fmt.Sprintf("[%d] repository: '%s', revision: '%s'", i, s.GitRepository.Repository, *s.GitRepository.Revision)
// 			} else {
// 				sources += fmt.Sprintf("[%d] repository: '%s'", i, s.GitRepository.Repository)
// 			}
// 		}
// 	}
// 	exceptions := "[]"
// 	if policy.Exceptions != nil {
// 		exceptions = fmt.Sprintf("%v", policy.Exceptions.NonBlocking)
// 	}
// 	GinkgoWriter.Printf("Configured sources: %s\nand non-blocking policies: %v\n", sources, exceptions)
// }

func printTaskRunStatus(tr *v1beta1.PipelineRunTaskRunStatus, namespace string, sc common.SuiteController) {
	if tr.Status == nil {
		GinkgoWriter.Printf("*** TaskRun status: nil")
		return
	}

	if y, err := yaml.Marshal(tr.Status); err == nil {
		GinkgoWriter.Printf("*** TaskRun status:\n%s\n", string(y))
	} else {
		GinkgoWriter.Printf("*** Unable to serialize TaskRunStatus to YAML: %#v; error: %s", tr.Status, err)
	}

	for _, s := range tr.Status.TaskRunStatusFields.Steps {
		if logs, err := sc.GetContainerLogs(tr.Status.PodName, s.ContainerName, namespace); err == nil {
			GinkgoWriter.Printf("*** Logs from pod '%s', container '%s':\n----- START -----%s----- END -----\n", tr.Status.PodName, s.ContainerName, logs)
		} else {
			GinkgoWriter.Printf("*** Can't fetch logs from pod '%s', container '%s': %s", tr.Status.PodName, s.ContainerName, err)
		}
	}
}<|MERGE_RESOLUTION|>--- conflicted
+++ resolved
@@ -17,11 +17,9 @@
 	"github.com/redhat-appstudio/e2e-tests/pkg/utils/tekton"
 )
 
-<<<<<<< HEAD
+
 var _ = framework.ChainsSuiteDescribe("[test_id:04] Tekton Chains E2E tests", Label("ec", "HACBS"), func() {
-=======
-var _ = framework.ChainsSuiteDescribe("Tekton Chains E2E tests", Label("ec", "HACBS"), Pending, func() {
->>>>>>> f5cf60ba
+
 	defer GinkgoRecover()
 
 	var fwk *framework.Framework
