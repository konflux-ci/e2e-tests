package build

import (
	"fmt"
	"time"

	"github.com/devfile/library/pkg/util"
	ecp "github.com/hacbs-contract/enterprise-contract-controller/api/v1alpha1"
	. "github.com/onsi/ginkgo/v2"
	. "github.com/onsi/gomega"
	"github.com/tektoncd/pipeline/pkg/apis/pipeline/v1beta1"
	"sigs.k8s.io/yaml"

	"github.com/redhat-appstudio/e2e-tests/pkg/constants"
	"github.com/redhat-appstudio/e2e-tests/pkg/framework"
	"github.com/redhat-appstudio/e2e-tests/pkg/utils/common"
	"github.com/redhat-appstudio/e2e-tests/pkg/utils/tekton"
)

const (
	DEFAULT_TEKTON_CHAIN_USER = "tekton-e2e"
)

var _ = framework.ChainsSuiteDescribe("Tekton Chains E2E tests", Label("ec", "HACBS"), func() {
	defer GinkgoRecover()

	var fwk *framework.Framework

	BeforeAll(func() {
		// Initialize the tests controllers
		var err error
		fwk, err = framework.NewFramework(DEFAULT_TEKTON_CHAIN_USER)
		Expect(err).NotTo(HaveOccurred())
	})

	Context("infrastructure is running", func() {
		It("verifies if the chains controller is running", func() {
			err := fwk.AsKubeAdmin.CommonController.WaitForPodSelector(fwk.AsKubeAdmin.CommonController.IsPodRunning, constants.TEKTON_CHAINS_NS, "app", "tekton-chains-controller", 60, 100)
			Expect(err).NotTo(HaveOccurred())
		})
		It("verifies if the correct secrets have been created", func() {
			_, err := fwk.AsKubeAdmin.CommonController.GetSecret(constants.TEKTON_CHAINS_NS, "chains-ca-cert")
			Expect(err).NotTo(HaveOccurred())
		})
		It("verifies if the correct roles are created", func() {
			_, csaErr := fwk.AsKubeAdmin.CommonController.GetRole("chains-secret-admin", constants.TEKTON_CHAINS_NS)
			Expect(csaErr).NotTo(HaveOccurred())
			_, srErr := fwk.AsKubeAdmin.CommonController.GetRole("secret-reader", "openshift-ingress-operator")
			Expect(srErr).NotTo(HaveOccurred())
		})
		It("verifies if the correct rolebindings are created", func() {
			_, csaErr := fwk.AsKubeAdmin.CommonController.GetRoleBinding("chains-secret-admin", constants.TEKTON_CHAINS_NS)
			Expect(csaErr).NotTo(HaveOccurred())
			_, csrErr := fwk.AsKubeAdmin.CommonController.GetRoleBinding("chains-secret-reader", "openshift-ingress-operator")
			Expect(csrErr).NotTo(HaveOccurred())
		})
		It("verifies if the correct service account is created", func() {
			_, err := fwk.AsKubeAdmin.CommonController.GetServiceAccount("chains-secrets-admin", constants.TEKTON_CHAINS_NS)
			Expect(err).NotTo(HaveOccurred())
		})
	})

	Context("test creating and signing an image and task", func() {
		// Make the PipelineRun name and namespace predictable. For convenience, the name of the
		// PipelineRun that builds an image, is the same as the repository where the image is
		// pushed to.
		namespace := constants.TEKTON_CHAINS_E2E_NS
		buildPipelineRunName := fmt.Sprintf("buildah-demo-%s", util.GenerateRandomString(10))
		image := fmt.Sprintf("image-registry.openshift-image-registry.svc:5000/%s/%s", namespace, buildPipelineRunName)
		var imageWithDigest string
		serviceAccountName := "pipeline"

		pipelineRunTimeout := 600
		attestationTimeout := time.Duration(60) * time.Second

		var kubeController tekton.KubeController

		var policySource []ecp.Source

		BeforeAll(func() {
			kubeController = tekton.KubeController{
				Commonctrl: *fwk.AsKubeAdmin.CommonController,
				Tektonctrl: *fwk.AsKubeAdmin.TektonController,
				Namespace:  namespace,
			}

			// Create the e2e test namespace
			_, err := kubeController.Commonctrl.CreateTestNamespace(namespace)
			Expect(err).NotTo(HaveOccurred(), "Error when creating namespace %q: %v", namespace, err)

			// Wait until the "pipeline" SA is created
			GinkgoWriter.Printf("Wait until the %q SA is created in namespace %q\n", serviceAccountName, namespace)
			Eventually(func() bool {
				sa, err := kubeController.Commonctrl.GetServiceAccount(serviceAccountName, namespace)
				return sa != nil && err == nil
			}).WithTimeout(1*time.Minute).WithPolling(100*time.Millisecond).Should(
				BeTrue(), "timed out when waiting for the %q SA to be created", serviceAccountName)

			cm, err := kubeController.Commonctrl.GetConfigMap("ec-defaults", "enterprise-contract-service")
			Expect(err).ToNot(HaveOccurred())
			// the default policy source
			policySource = []ecp.Source{
				{
					Name:   "ec-policies",
					Policy: []string{cm.Data["ec_policy_source"]},
					Data:   []string{cm.Data["ec_data_source"]},
				},
			}

			// if there is a ConfigMap e2e-tests/ec-config with keys `revision` and
			// `repository` values from those will replace the default policy source
			// this gives us a way to set the tests to use a different policy if we
			// break the tests in the default policy source
			// if config, err := fwk.CommonController.K8sClient.KubeInterface().CoreV1().ConfigMaps("e2e-tests").Get(context.TODO(), "ec-config", v1.GetOptions{}); err != nil {
			// 	if v, ok := config.Data["revision"]; ok {
			// 		policySource.Revision = &v
			// 	}
			// 	if v, ok := config.Data["repository"]; ok {
			// 		policySource.Repository = v
			// 	}
			// }

			// At a bare minimum, each spec within this context relies on the existence of
			// an image that has been signed by Tekton Chains. Trigger a demo task to fulfill
			// this purpose.
<<<<<<< HEAD
			pr, err := kubeController.RunPipeline(tekton.BuildahDemo{Image: image, Bundle: fwk.AsKubeAdmin.TektonController.Bundles.BuildTemplatesBundle}, pipelineRunTimeout)
=======

			dockerBuildBundle := fwk.TektonController.Bundles.DockerBuildBundle
			Expect(dockerBuildBundle).NotTo(Equal(""), "Can't continue without a docker-build pipeline got from selector config")
			pr, err := kubeController.RunPipeline(tekton.BuildahDemo{Image: image, Bundle: dockerBuildBundle}, pipelineRunTimeout)
>>>>>>> e39097ef
			Expect(err).NotTo(HaveOccurred())
			// Verify that the build task was created as expected.
			Expect(pr.ObjectMeta.Name).To(Equal(buildPipelineRunName))
			Expect(pr.ObjectMeta.Namespace).To(Equal(namespace))
			Expect(kubeController.WatchPipelineRun(pr.Name, pipelineRunTimeout)).To(Succeed())
			GinkgoWriter.Printf("The pipeline named %q in namespace %q succeeded\n", pr.ObjectMeta.Name, pr.ObjectMeta.Namespace)

			// The PipelineRun resource has been updated, refresh our reference.
			pr, err = kubeController.Tektonctrl.GetPipelineRun(pr.ObjectMeta.Name, pr.ObjectMeta.Namespace)
			Expect(err).NotTo(HaveOccurred())

			// Verify TaskRun has the type hinting required by Tekton Chains
			digest, err := kubeController.GetTaskRunResult(pr, "build-container", "IMAGE_DIGEST")
			Expect(err).NotTo(HaveOccurred())
			i, err := kubeController.GetTaskRunResult(pr, "build-container", "IMAGE_URL")
			Expect(err).NotTo(HaveOccurred())
			Expect(i).To(Equal(image))

			// Specs now have a deterministic image reference for validation \o/
			imageWithDigest = fmt.Sprintf("%s@%s", image, digest)

			GinkgoWriter.Printf("The image signed by Tekton Chains is %s\n", imageWithDigest)
		})

		It("creates signature and attestation", func() {
			err := kubeController.AwaitAttestationAndSignature(imageWithDigest, attestationTimeout)
			Expect(err).NotTo(
				HaveOccurred(),
				"Could not find .att or .sig ImageStreamTags within the %s timeout. "+
					"Most likely the chains-controller did not create those in time. "+
					"Look at the chains-controller logs.",
				attestationTimeout.String(),
			)
			GinkgoWriter.Printf("Cosign verify pass with .att and .sig ImageStreamTags found for %s\n", imageWithDigest)
		})

		Context("verify-enterprise-contract task", func() {
			var generator tekton.VerifyEnterpriseContract
			var rekorHost string
			var verifyECTaskBundle string
			publicSecretName := "cosign-public-key"

			BeforeAll(func() {
				// Copy the public key from tekton-chains/signing-secrets to a new
				// secret that contains just the public key to ensure that access
				// to password and private key are not needed.
				publicKey, err := kubeController.GetPublicKey("signing-secrets", constants.TEKTON_CHAINS_NS)
				Expect(err).ToNot(HaveOccurred())
				GinkgoWriter.Printf("Copy public key from %s/signing-secrets to a new secret\n", constants.TEKTON_CHAINS_NS)
				Expect(kubeController.CreateOrUpdateSigningSecret(
					publicKey, publicSecretName, namespace)).To(Succeed())

				rekorHost, err = kubeController.GetRekorHost()
				Expect(err).ToNot(HaveOccurred())
				GinkgoWriter.Printf("Configured Rekor host: %s\n", rekorHost)

				cm, err := kubeController.Commonctrl.GetConfigMap("ec-defaults", "enterprise-contract-service")
				Expect(err).ToNot(HaveOccurred())
				verifyECTaskBundle = cm.Data["verify_ec_task_bundle"]
				Expect(verifyECTaskBundle).ToNot(BeEmpty())
				GinkgoWriter.Printf("Using verify EC task bundle: %s\n", verifyECTaskBundle)
			})

			BeforeEach(func() {
				generator = tekton.VerifyEnterpriseContract{
					Bundle:              verifyECTaskBundle,
					Image:               imageWithDigest,
					Name:                "verify-enterprise-contract",
					Namespace:           namespace,
					PolicyConfiguration: "ec-policy",
					PublicKey:           fmt.Sprintf("k8s://%s/%s", namespace, publicSecretName),
					SSLCertDir:          "/var/run/secrets/kubernetes.io/serviceaccount",
					Strict:              true,
				}

				// Since specs could update the config policy, make sure it has a consistent
				// baseline at the start of each spec.
				baselinePolicies := ecp.EnterpriseContractPolicySpec{
					Configuration: &ecp.EnterpriseContractPolicyConfiguration{
						// A simple policy that should always succeed in a cluster where
						// Tekton Chains is properly setup.
						Include: []string{"slsa_provenance_available"},
					},
					Sources: policySource,
				}
				Expect(kubeController.CreateOrUpdatePolicyConfiguration(namespace, baselinePolicies)).To(Succeed())
				// printPolicyConfiguration(baselinePolicies)
			})

			It("succeeds when policy is met", func() {
				pr, err := kubeController.RunPipeline(generator, pipelineRunTimeout)
				Expect(err).NotTo(HaveOccurred())
				Expect(kubeController.WatchPipelineRun(pr.Name, pipelineRunTimeout)).To(Succeed())

				// Refresh our copy of the PipelineRun for latest results
				pr, err = kubeController.Tektonctrl.GetPipelineRun(pr.Name, pr.Namespace)
				Expect(err).NotTo(HaveOccurred())

				tr, err := kubeController.GetTaskRunStatus(pr, "verify-enterprise-contract")
				Expect(err).NotTo(HaveOccurred())
				printTaskRunStatus(tr, namespace, *fwk.AsKubeAdmin.CommonController)
				GinkgoWriter.Printf("Make sure TaskRun %s of PipelineRun %s succeeded\n", tr.PipelineTaskName, pr.Name)
				Expect(tekton.DidTaskSucceed(tr)).To(BeTrue())
				GinkgoWriter.Printf("Make sure result for TaskRun %q succeeded\n", tr.PipelineTaskName)
				Expect(tr.Status.TaskRunResults).Should(ContainElements(
					tekton.MatchTaskRunResultWithJSONPathValue("HACBS_TEST_OUTPUT", "{$.result}", `["SUCCESS"]`),
				))
			})

			It("does not pass when tests are not satisfied on non-strict mode", func() {
				policy := ecp.EnterpriseContractPolicySpec{
					Sources: policySource,
					Configuration: &ecp.EnterpriseContractPolicyConfiguration{
						// The BuildahDemo pipeline used to generate the test data does not
						// include the required test tasks, so this policy should always fail.
						Include: []string{"test"},
					},
				}
				Expect(kubeController.CreateOrUpdatePolicyConfiguration(namespace, policy)).To(Succeed())
				// printPolicyConfiguration(policy)
				generator.Strict = false
				pr, err := kubeController.RunPipeline(generator, pipelineRunTimeout)
				Expect(err).NotTo(HaveOccurred())
				Expect(kubeController.WatchPipelineRun(pr.Name, pipelineRunTimeout)).To(Succeed())

				// Refresh our copy of the PipelineRun for latest results
				pr, err = kubeController.Tektonctrl.GetPipelineRun(pr.Name, pr.Namespace)
				Expect(err).NotTo(HaveOccurred())

				tr, err := kubeController.GetTaskRunStatus(pr, "verify-enterprise-contract")
				Expect(err).NotTo(HaveOccurred())

				printTaskRunStatus(tr, namespace, *fwk.AsKubeAdmin.CommonController)
				GinkgoWriter.Printf("Make sure TaskRun %s of PipelineRun %s succeeded\n", tr.PipelineTaskName, pr.Name)
				Expect(tekton.DidTaskSucceed(tr)).To(BeTrue())
				GinkgoWriter.Printf("Make sure result for TaskRun %q succeeded\n", tr.PipelineTaskName)
				Expect(tr.Status.TaskRunResults).Should(ContainElements(
					tekton.MatchTaskRunResultWithJSONPathValue("HACBS_TEST_OUTPUT", "{$.result}", `["FAILURE"]`),
				))
			})

			It("fails when tests are not satisfied on strict mode", func() {
				policy := ecp.EnterpriseContractPolicySpec{
					Sources: policySource,
					Configuration: &ecp.EnterpriseContractPolicyConfiguration{
						// The BuildahDemo pipeline used to generate the test data does not
						// include the required test tasks, so this policy should always fail.
						Include: []string{"test"},
					},
				}
				Expect(kubeController.CreateOrUpdatePolicyConfiguration(namespace, policy)).To(Succeed())
				// printPolicyConfiguration(policy)

				generator.Strict = true
				pr, err := kubeController.RunPipeline(generator, pipelineRunTimeout)
				Expect(err).NotTo(HaveOccurred())
				Expect(kubeController.WatchPipelineRun(pr.Name, pipelineRunTimeout)).To(Succeed())

				// Refresh our copy of the PipelineRun for latest results
				pr, err = kubeController.Tektonctrl.GetPipelineRun(pr.Name, pr.Namespace)
				Expect(err).NotTo(HaveOccurred())

				tr, err := kubeController.GetTaskRunStatus(pr, "verify-enterprise-contract")
				Expect(err).NotTo(HaveOccurred())

				printTaskRunStatus(tr, namespace, *fwk.AsKubeAdmin.CommonController)
				GinkgoWriter.Printf("Make sure TaskRun %s of PipelineRun %s failed\n", tr.PipelineTaskName, pr.Name)
				Expect(tekton.DidTaskSucceed(tr)).To(BeFalse())
				// Because the task fails, no results are created
			})

			It("fails when unexpected signature is used", func() {
				secretName := fmt.Sprintf("dummy-public-key-%s", util.GenerateRandomString(10))
				publicKey := []byte("-----BEGIN PUBLIC KEY-----\n" +
					"MFkwEwYHKoZIzj0CAQYIKoZIzj0DAQcDQgAENZxkE/d0fKvJ51dXHQmxXaRMTtVz\n" +
					"BQWcmJD/7pcMDEmBcmk8O1yUPIiFj5TMZqabjS9CQQN+jKHG+Bfi0BYlHg==\n" +
					"-----END PUBLIC KEY-----")
				GinkgoWriter.Println("Create an unexpected public signing key")
				Expect(kubeController.CreateOrUpdateSigningSecret(publicKey, secretName, namespace)).To(Succeed())
				generator.PublicKey = fmt.Sprintf("k8s://%s/%s", namespace, secretName)

				pr, err := kubeController.RunPipeline(generator, pipelineRunTimeout)
				Expect(err).NotTo(HaveOccurred())
				Expect(kubeController.WatchPipelineRun(pr.Name, pipelineRunTimeout)).To(Succeed())

				// Refresh our copy of the PipelineRun for latest results
				pr, err = kubeController.Tektonctrl.GetPipelineRun(pr.Name, pr.Namespace)
				Expect(err).NotTo(HaveOccurred())

				tr, err := kubeController.GetTaskRunStatus(pr, "verify-enterprise-contract")
				Expect(err).NotTo(HaveOccurred())

				printTaskRunStatus(tr, namespace, *fwk.AsKubeAdmin.CommonController)
				GinkgoWriter.Printf("Make sure TaskRun %s of PipelineRun %s failed\n", tr.PipelineTaskName, pr.Name)
				Expect(tekton.DidTaskSucceed(tr)).To(BeFalse())
				// Because the task fails, no results are created
			})
		})
	})
})

// func printPolicyConfiguration(policy ecp.EnterpriseContractPolicySpec) {
// 	sources := ""
// 	for i, s := range policy.Sources {
// 		if i != 0 {
// 			sources += "\n"
// 		}
// 		if s.GitRepository != nil {
// 			if s.GitRepository.Revision != nil {
// 				sources += fmt.Sprintf("[%d] repository: '%s', revision: '%s'", i, s.GitRepository.Repository, *s.GitRepository.Revision)
// 			} else {
// 				sources += fmt.Sprintf("[%d] repository: '%s'", i, s.GitRepository.Repository)
// 			}
// 		}
// 	}
// 	exceptions := "[]"
// 	if policy.Exceptions != nil {
// 		exceptions = fmt.Sprintf("%v", policy.Exceptions.NonBlocking)
// 	}
// 	GinkgoWriter.Printf("Configured sources: %s\nand non-blocking policies: %v\n", sources, exceptions)
// }

func printTaskRunStatus(tr *v1beta1.PipelineRunTaskRunStatus, namespace string, sc common.SuiteController) {
	if tr.Status == nil {
		GinkgoWriter.Println("*** TaskRun status: nil")
		return
	}

	if y, err := yaml.Marshal(tr.Status); err == nil {
		GinkgoWriter.Printf("*** TaskRun status:\n%s\n", string(y))
	} else {
		GinkgoWriter.Printf("*** Unable to serialize TaskRunStatus to YAML: %#v; error: %s\n", tr.Status, err)
	}

	for _, s := range tr.Status.TaskRunStatusFields.Steps {
		if logs, err := sc.GetContainerLogs(tr.Status.PodName, s.ContainerName, namespace); err == nil {
			GinkgoWriter.Printf("*** Logs from pod '%s', container '%s':\n----- START -----%s----- END -----\n", tr.Status.PodName, s.ContainerName, logs)
		} else {
			GinkgoWriter.Printf("*** Can't fetch logs from pod '%s', container '%s': %s\n", tr.Status.PodName, s.ContainerName, err)
		}
	}
}<|MERGE_RESOLUTION|>--- conflicted
+++ resolved
@@ -123,14 +123,10 @@
 			// At a bare minimum, each spec within this context relies on the existence of
 			// an image that has been signed by Tekton Chains. Trigger a demo task to fulfill
 			// this purpose.
-<<<<<<< HEAD
-			pr, err := kubeController.RunPipeline(tekton.BuildahDemo{Image: image, Bundle: fwk.AsKubeAdmin.TektonController.Bundles.BuildTemplatesBundle}, pipelineRunTimeout)
-=======
-
-			dockerBuildBundle := fwk.TektonController.Bundles.DockerBuildBundle
+
+			dockerBuildBundle := fwk.AsKubeAdmin.TektonController.Bundles.DockerBuildBundle
 			Expect(dockerBuildBundle).NotTo(Equal(""), "Can't continue without a docker-build pipeline got from selector config")
 			pr, err := kubeController.RunPipeline(tekton.BuildahDemo{Image: image, Bundle: dockerBuildBundle}, pipelineRunTimeout)
->>>>>>> e39097ef
 			Expect(err).NotTo(HaveOccurred())
 			// Verify that the build task was created as expected.
 			Expect(pr.ObjectMeta.Name).To(Equal(buildPipelineRunName))
