package build

import (
	"encoding/json"
	"fmt"
	"os"
	"time"

	"github.com/devfile/library/v2/pkg/util"
	ecp "github.com/enterprise-contract/enterprise-contract-controller/api/v1alpha1"
	. "github.com/onsi/ginkgo/v2"
	. "github.com/onsi/gomega"
	"github.com/tektoncd/pipeline/pkg/apis/pipeline/v1beta1"
	corev1 "k8s.io/api/core/v1"
	k8sErrors "k8s.io/apimachinery/pkg/api/errors"
	metav1 "k8s.io/apimachinery/pkg/apis/meta/v1"
	"sigs.k8s.io/yaml"

	kubeapi "github.com/redhat-appstudio/e2e-tests/pkg/apis/kubernetes"
	"github.com/redhat-appstudio/e2e-tests/pkg/constants"
	"github.com/redhat-appstudio/e2e-tests/pkg/framework"
	"github.com/redhat-appstudio/e2e-tests/pkg/utils"
	"github.com/redhat-appstudio/e2e-tests/pkg/utils/build"
	"github.com/redhat-appstudio/e2e-tests/pkg/utils/common"
	"github.com/redhat-appstudio/e2e-tests/pkg/utils/tekton"
)

var _ = framework.ChainsSuiteDescribe("Tekton Chains E2E tests", Label("ec", "HACBS"), func() {
	defer GinkgoRecover()

	var namespace string
	var kubeClient *framework.ControllerHub
	var fwk *framework.Framework

	AfterEach(framework.ReportFailure(&fwk))

	BeforeAll(func() {
		// Allow the use of a custom namespace for testing.
		namespace = os.Getenv(constants.E2E_APPLICATIONS_NAMESPACE_ENV)
		if len(namespace) > 0 {
			adminClient, err := kubeapi.NewAdminKubernetesClient()
			Expect(err).ShouldNot(HaveOccurred())
			kubeClient, err = framework.InitControllerHub(adminClient)
			Expect(err).ShouldNot(HaveOccurred())
			_, err = kubeClient.CommonController.CreateTestNamespace(namespace)
			Expect(err).ShouldNot(HaveOccurred())
		} else {
			var err error
			fwk, err = framework.NewFramework(utils.GetGeneratedNamespace(constants.TEKTON_CHAINS_E2E_USER))
			Expect(err).NotTo(HaveOccurred())
			Expect(fwk.UserNamespace).NotTo(BeNil(), "failed to create sandbox user")
			namespace = fwk.UserNamespace
			kubeClient = fwk.AsKubeAdmin
		}
	})

	Context("infrastructure is running", Label("pipeline"), func() {
		It("verifies if the chains controller is running", func() {
			err := kubeClient.CommonController.WaitForPodSelector(kubeClient.CommonController.IsPodRunning, constants.TEKTON_CHAINS_NS, "app", "tekton-chains-controller", 60, 100)
			Expect(err).NotTo(HaveOccurred())
		})
	})

	Context("test creating and signing an image and task", Label("pipeline"), func() {
		// Make the PipelineRun name and namespace predictable. For convenience, the name of the
		// PipelineRun that builds an image, is the same as the repository where the image is
		// pushed to.
		var buildPipelineRunName, image, imageWithDigest string
		var pipelineRunTimeout int
		var attestationTimeout time.Duration
		var policySource []ecp.Source

		BeforeAll(func() {
<<<<<<< HEAD
=======
			kubeController = tekton.KubeController{
				Commonctrl: *kubeClient.CommonController,
				Tektonctrl: *kubeClient.TektonController,
				Namespace:  namespace,
			}

>>>>>>> 9efcdb51
			buildPipelineRunName = fmt.Sprintf("buildah-demo-%s", util.GenerateRandomString(10))
			image = fmt.Sprintf("quay.io/%s/test-images:%s", utils.GetQuayIOOrganization(), buildPipelineRunName)
			sharedSecret, err := fwk.AsKubeAdmin.CommonController.GetSecret(constants.QuayRepositorySecretNamespace, constants.QuayRepositorySecretName)
			Expect(err).ShouldNot(HaveOccurred(), fmt.Sprintf("error when getting shared secret - make sure the secret %s in %s namespace is created", constants.QuayRepositorySecretName, constants.QuayRepositorySecretNamespace))

			_, err = fwk.AsKubeAdmin.CommonController.GetSecret(namespace, constants.QuayRepositorySecretName)
			if err == nil {
				err = fwk.AsKubeAdmin.CommonController.DeleteSecret(namespace, constants.QuayRepositorySecretName)
				Expect(err).ToNot(HaveOccurred())
			} else if !k8sErrors.IsNotFound(err) {
				Expect(err).ToNot(HaveOccurred())
			}

			repositorySecret := &corev1.Secret{ObjectMeta: metav1.ObjectMeta{Name: constants.QuayRepositorySecretName, Namespace: namespace},
				Type: corev1.SecretTypeDockerConfigJson,
				Data: map[string][]byte{corev1.DockerConfigJsonKey: sharedSecret.Data[".dockerconfigjson"]}}
			_, err = fwk.AsKubeAdmin.CommonController.CreateSecret(namespace, repositorySecret)
			Expect(err).ShouldNot(HaveOccurred())
			err = fwk.AsKubeAdmin.CommonController.LinkSecretToServiceAccount(namespace, constants.QuayRepositorySecretName, constants.DefaultPipelineServiceAccount, true)
			Expect(err).ToNot(HaveOccurred())

			pipelineRunTimeout = int(time.Duration(20) * time.Minute)
			attestationTimeout = time.Duration(60) * time.Second

			defaultEcp, err := fwk.AsKubeAdmin.TektonController.GetEnterpriseContractPolicy("default", "enterprise-contract-service")
			Expect(err).NotTo(HaveOccurred())
			policySource = defaultEcp.Spec.Sources

			// if there is a ConfigMap e2e-tests/ec-config with keys `revision` and
			// `repository` values from those will replace the default policy source
			// this gives us a way to set the tests to use a different policy if we
			// break the tests in the default policy source
			// if config, err := fwk.CommonController.K8sClient.KubeInterface().CoreV1().ConfigMaps("e2e-tests").Get(context.TODO(), "ec-config", v1.GetOptions{}); err != nil {
			// 	if v, ok := config.Data["revision"]; ok {
			// 		policySource.Revision = &v
			// 	}
			// 	if v, ok := config.Data["repository"]; ok {
			// 		policySource.Repository = v
			// 	}
			// }

			// At a bare minimum, each spec within this context relies on the existence of
			// an image that has been signed by Tekton Chains. Trigger a demo task to fulfill
			// this purpose.

			bundles, err := kubeClient.TektonController.NewBundles()
			Expect(err).ShouldNot(HaveOccurred())
			dockerBuildBundle := bundles.DockerBuildBundle
			Expect(dockerBuildBundle).NotTo(Equal(""), "Can't continue without a docker-build pipeline got from selector config")
			pr, err := fwk.AsKubeAdmin.TektonController.RunPipeline(tekton.BuildahDemo{Image: image, Bundle: dockerBuildBundle, Namespace: namespace, Name: buildPipelineRunName}, namespace, pipelineRunTimeout)
			Expect(err).NotTo(HaveOccurred())
			// Verify that the build task was created as expected.
			Expect(pr.ObjectMeta.Name).To(Equal(buildPipelineRunName))
			Expect(pr.ObjectMeta.Namespace).To(Equal(namespace))
			Expect(fwk.AsKubeAdmin.TektonController.WatchPipelineRun(pr.Name, namespace, pipelineRunTimeout)).To(Succeed())
			GinkgoWriter.Printf("The pipeline named %q in namespace %q succeeded\n", pr.ObjectMeta.Name, pr.ObjectMeta.Namespace)

			// The PipelineRun resource has been updated, refresh our reference.
			pr, err = fwk.AsKubeAdmin.TektonController.GetPipelineRun(pr.ObjectMeta.Name, pr.ObjectMeta.Namespace)
			Expect(err).NotTo(HaveOccurred())

			// Verify TaskRun has the type hinting required by Tekton Chains
<<<<<<< HEAD
			digest, err := fwk.AsKubeAdmin.TektonController.GetTaskRunResult(fwk.AsKubeAdmin.CommonController.KubeRest(), pr, "build-container", "IMAGE_DIGEST")
			Expect(err).NotTo(HaveOccurred())
			i, err := fwk.AsKubeAdmin.TektonController.GetTaskRunResult(fwk.AsKubeAdmin.CommonController.KubeRest(), pr, "build-container", "IMAGE_URL")
=======
			digest, err := kubeController.GetTaskRunResult(kubeClient.CommonController.KubeRest(), pr, "build-container", "IMAGE_DIGEST")
			Expect(err).NotTo(HaveOccurred())
			i, err := kubeController.GetTaskRunResult(kubeClient.CommonController.KubeRest(), pr, "build-container", "IMAGE_URL")
>>>>>>> 9efcdb51
			Expect(err).NotTo(HaveOccurred())
			Expect(i).To(Equal(image))

			// Specs now have a deterministic image reference for validation \o/
			imageWithDigest = fmt.Sprintf("%s@%s", image, digest)

			GinkgoWriter.Printf("The image signed by Tekton Chains is %s\n", imageWithDigest)
		})

		It("creates signature and attestation", func() {
			err := fwk.AsKubeAdmin.TektonController.AwaitAttestationAndSignature(imageWithDigest, attestationTimeout)
			Expect(err).NotTo(
				HaveOccurred(),
				"Could not find .att or .sig ImageStreamTags within the %s timeout. "+
					"Most likely the chains-controller did not create those in time. "+
					"Look at the chains-controller logs.",
				attestationTimeout.String(),
			)
			GinkgoWriter.Printf("Cosign verify pass with .att and .sig ImageStreamTags found for %s\n", imageWithDigest)
		})

		Context("verify-enterprise-contract task", func() {
			var generator tekton.VerifyEnterpriseContract
			var rekorHost string
			var verifyECTaskBundle string
			publicSecretName := "cosign-public-key"

			BeforeAll(func() {
				// Copy the public key from openshift-pipelines/signing-secrets to a new
				// secret that contains just the public key to ensure that access
				// to password and private key are not needed.
				publicKey, err := fwk.AsKubeAdmin.TektonController.GetTektonChainsPublicKey()
				Expect(err).ToNot(HaveOccurred())
				GinkgoWriter.Printf("Copy public key from %s/signing-secrets to a new secret\n", constants.TEKTON_CHAINS_NS)
				Expect(fwk.AsKubeAdmin.TektonController.CreateOrUpdateSigningSecret(
					publicKey, publicSecretName, namespace)).To(Succeed())

				rekorHost, err = fwk.AsKubeAdmin.TektonController.GetRekorHost()
				Expect(err).ToNot(HaveOccurred())
				GinkgoWriter.Printf("Configured Rekor host: %s\n", rekorHost)

				cm, err := fwk.AsKubeAdmin.CommonController.GetConfigMap("ec-defaults", "enterprise-contract-service")
				Expect(err).ToNot(HaveOccurred())
				verifyECTaskBundle = cm.Data["verify_ec_task_bundle"]
				Expect(verifyECTaskBundle).ToNot(BeEmpty())
				GinkgoWriter.Printf("Using verify EC task bundle: %s\n", verifyECTaskBundle)
			})

			BeforeEach(func() {
				generator = tekton.VerifyEnterpriseContract{
					TaskBundle:          verifyECTaskBundle,
					Name:                "verify-enterprise-contract",
					Namespace:           namespace,
					PolicyConfiguration: "ec-policy",
					PublicKey:           fmt.Sprintf("k8s://%s/%s", namespace, publicSecretName),
					Strict:              true,
					EffectiveTime:       "now",
				}
				generator.WithComponentImage(imageWithDigest)

				// Since specs could update the config policy, make sure it has a consistent
				// baseline at the start of each spec.
				baselinePolicies := ecp.EnterpriseContractPolicySpec{
					Configuration: &ecp.EnterpriseContractPolicyConfiguration{
						// A simple policy that should always succeed in a cluster where
						// Tekton Chains is properly setup.
						Include: []string{"slsa_provenance_available"},
					},
					Sources: policySource,
				}
				Expect(fwk.AsKubeAdmin.TektonController.CreateOrUpdatePolicyConfiguration(namespace, baselinePolicies)).To(Succeed())
				// printPolicyConfiguration(baselinePolicies)
			})

			It("succeeds when policy is met", func() {
				pr, err := fwk.AsKubeAdmin.TektonController.RunPipeline(generator, namespace, pipelineRunTimeout)
				Expect(err).NotTo(HaveOccurred())
				Expect(fwk.AsKubeAdmin.TektonController.WatchPipelineRun(pr.Name, namespace, pipelineRunTimeout)).To(Succeed())

				// Refresh our copy of the PipelineRun for latest results
				pr, err = fwk.AsKubeAdmin.TektonController.GetPipelineRun(pr.Name, pr.Namespace)
				Expect(err).NotTo(HaveOccurred())

<<<<<<< HEAD
				tr, err := fwk.AsKubeAdmin.TektonController.GetTaskRunStatus(fwk.AsKubeAdmin.CommonController.KubeRest(), pr, "verify-enterprise-contract")
=======
				tr, err := kubeController.GetTaskRunStatus(kubeClient.CommonController.KubeRest(), pr, "verify-enterprise-contract")
>>>>>>> 9efcdb51
				Expect(err).NotTo(HaveOccurred())
				printTaskRunStatus(tr, namespace, *kubeClient.CommonController)
				GinkgoWriter.Printf("Make sure TaskRun %s of PipelineRun %s succeeded\n", tr.PipelineTaskName, pr.Name)
				Expect(tekton.DidTaskRunSucceed(tr)).To(BeTrue())
				GinkgoWriter.Printf("Make sure result for TaskRun %q succeeded\n", tr.PipelineTaskName)
				Expect(tr.Status.TaskRunResults).Should(Or(
					// TODO: delete the first option after https://issues.redhat.com/browse/RHTAP-810 is completed
					ContainElements(tekton.MatchTaskRunResultWithJSONPathValue(constants.OldTektonTaskTestOutputName, "{$.result}", `["SUCCESS"]`)),
					ContainElements(tekton.MatchTaskRunResultWithJSONPathValue(constants.TektonTaskTestOutputName, "{$.result}", `["SUCCESS"]`)),
				))
			})

			It("does not pass when tests are not satisfied on non-strict mode", func() {
				policy := ecp.EnterpriseContractPolicySpec{
					Sources: policySource,
					Configuration: &ecp.EnterpriseContractPolicyConfiguration{
						// The BuildahDemo pipeline used to generate the test data does not
						// include the required test tasks, so this policy should always fail.
						Include: []string{"test"},
					},
				}
				Expect(fwk.AsKubeAdmin.TektonController.CreateOrUpdatePolicyConfiguration(namespace, policy)).To(Succeed())
				// printPolicyConfiguration(policy)
				generator.Strict = false
				pr, err := fwk.AsKubeAdmin.TektonController.RunPipeline(generator, namespace, pipelineRunTimeout)
				Expect(err).NotTo(HaveOccurred())
				Expect(fwk.AsKubeAdmin.TektonController.WatchPipelineRun(pr.Name, namespace, pipelineRunTimeout)).To(Succeed())

				// Refresh our copy of the PipelineRun for latest results
				pr, err = fwk.AsKubeAdmin.TektonController.GetPipelineRun(pr.Name, pr.Namespace)
				Expect(err).NotTo(HaveOccurred())

<<<<<<< HEAD
				tr, err := fwk.AsKubeAdmin.TektonController.GetTaskRunStatus(fwk.AsKubeAdmin.CommonController.KubeRest(), pr, "verify-enterprise-contract")
=======
				tr, err := kubeController.GetTaskRunStatus(kubeClient.CommonController.KubeRest(), pr, "verify-enterprise-contract")
>>>>>>> 9efcdb51
				Expect(err).NotTo(HaveOccurred())

				printTaskRunStatus(tr, namespace, *kubeClient.CommonController)
				GinkgoWriter.Printf("Make sure TaskRun %s of PipelineRun %s succeeded\n", tr.PipelineTaskName, pr.Name)
				Expect(tekton.DidTaskRunSucceed(tr)).To(BeTrue())
				GinkgoWriter.Printf("Make sure result for TaskRun %q succeeded\n", tr.PipelineTaskName)
				Expect(tr.Status.TaskRunResults).Should(Or(
					// TODO: delete the first option after https://issues.redhat.com/browse/RHTAP-810 is completed
					ContainElements(tekton.MatchTaskRunResultWithJSONPathValue(constants.OldTektonTaskTestOutputName, "{$.result}", `["FAILURE"]`)),
					ContainElements(tekton.MatchTaskRunResultWithJSONPathValue(constants.TektonTaskTestOutputName, "{$.result}", `["FAILURE"]`)),
				))
			})

			It("fails when tests are not satisfied on strict mode", func() {
				policy := ecp.EnterpriseContractPolicySpec{
					Sources: policySource,
					Configuration: &ecp.EnterpriseContractPolicyConfiguration{
						// The BuildahDemo pipeline used to generate the test data does not
						// include the required test tasks, so this policy should always fail.
						Include: []string{"test"},
					},
				}
				Expect(fwk.AsKubeAdmin.TektonController.CreateOrUpdatePolicyConfiguration(namespace, policy)).To(Succeed())
				// printPolicyConfiguration(policy)

				generator.Strict = true
				pr, err := fwk.AsKubeAdmin.TektonController.RunPipeline(generator, namespace, pipelineRunTimeout)
				Expect(err).NotTo(HaveOccurred())
				Expect(fwk.AsKubeAdmin.TektonController.WatchPipelineRun(pr.Name, namespace, pipelineRunTimeout)).To(Succeed())

				// Refresh our copy of the PipelineRun for latest results
				pr, err = fwk.AsKubeAdmin.TektonController.GetPipelineRun(pr.Name, pr.Namespace)
				Expect(err).NotTo(HaveOccurred())

<<<<<<< HEAD
				tr, err := fwk.AsKubeAdmin.TektonController.GetTaskRunStatus(fwk.AsKubeAdmin.CommonController.KubeRest(), pr, "verify-enterprise-contract")
=======
				tr, err := kubeController.GetTaskRunStatus(kubeClient.CommonController.KubeRest(), pr, "verify-enterprise-contract")
>>>>>>> 9efcdb51
				Expect(err).NotTo(HaveOccurred())

				printTaskRunStatus(tr, namespace, *kubeClient.CommonController)
				GinkgoWriter.Printf("Make sure TaskRun %s of PipelineRun %s failed\n", tr.PipelineTaskName, pr.Name)
				Expect(tekton.DidTaskRunSucceed(tr)).To(BeFalse())
				// Because the task fails, no results are created
			})

			It("fails when unexpected signature is used", func() {
				secretName := fmt.Sprintf("dummy-public-key-%s", util.GenerateRandomString(10))
				publicKey := []byte("-----BEGIN PUBLIC KEY-----\n" +
					"MFkwEwYHKoZIzj0CAQYIKoZIzj0DAQcDQgAENZxkE/d0fKvJ51dXHQmxXaRMTtVz\n" +
					"BQWcmJD/7pcMDEmBcmk8O1yUPIiFj5TMZqabjS9CQQN+jKHG+Bfi0BYlHg==\n" +
					"-----END PUBLIC KEY-----")
				GinkgoWriter.Println("Create an unexpected public signing key")
				Expect(fwk.AsKubeAdmin.TektonController.CreateOrUpdateSigningSecret(publicKey, secretName, namespace)).To(Succeed())
				generator.PublicKey = fmt.Sprintf("k8s://%s/%s", namespace, secretName)

				pr, err := fwk.AsKubeAdmin.TektonController.RunPipeline(generator, namespace, pipelineRunTimeout)
				Expect(err).NotTo(HaveOccurred())
				Expect(fwk.AsKubeAdmin.TektonController.WatchPipelineRun(pr.Name, namespace, pipelineRunTimeout)).To(Succeed())

				// Refresh our copy of the PipelineRun for latest results
				pr, err = fwk.AsKubeAdmin.TektonController.GetPipelineRun(pr.Name, pr.Namespace)
				Expect(err).NotTo(HaveOccurred())

<<<<<<< HEAD
				tr, err := fwk.AsKubeAdmin.TektonController.GetTaskRunStatus(fwk.AsKubeAdmin.CommonController.KubeRest(), pr, "verify-enterprise-contract")
=======
				tr, err := kubeController.GetTaskRunStatus(kubeClient.CommonController.KubeRest(), pr, "verify-enterprise-contract")
>>>>>>> 9efcdb51
				Expect(err).NotTo(HaveOccurred())

				printTaskRunStatus(tr, namespace, *kubeClient.CommonController)
				GinkgoWriter.Printf("Make sure TaskRun %s of PipelineRun %s failed\n", tr.PipelineTaskName, pr.Name)
				Expect(tekton.DidTaskRunSucceed(tr)).To(BeFalse())
				// Because the task fails, no results are created
			})
		})

		Context("build-definitions ec pipelines", func() {
			ecPipelines := []string{
				"pipelines/enterprise-contract.yaml",
				"pipelines/enterprise-contract-everything.yaml",
				"pipelines/enterprise-contract-redhat.yaml",
				"pipelines/enterprise-contract-slsa1.yaml",
				"pipelines/enterprise-contract-slsa2.yaml",
				"pipelines/enterprise-contract-slsa3.yaml",
			}

			gitRevision := os.Getenv(constants.EC_PIPELINES_REPO_REVISION_ENV)
			if len(gitRevision) == 0 {
				gitRevision = "main"
			}

			gitURL := os.Getenv(constants.EC_PIPELINES_REPO_URL_ENV)
			if len(gitURL) == 0 {
				gitURL = "https://github.com/redhat-appstudio/build-definitions"
			}

			for _, pathInRepo := range ecPipelines {
				pathInRepo := pathInRepo
				It(fmt.Sprintf("runs ec pipeline %s", pathInRepo), func() {
					generator := tekton.ECIntegrationTestScenario{
						Image:                 imageWithDigest,
						Namespace:             namespace,
						PipelineGitURL:        gitURL,
						PipelineGitRevision:   gitRevision,
						PipelineGitPathInRepo: pathInRepo,
					}

					pr, err := kubeController.RunPipeline(generator, pipelineRunTimeout)
					Expect(err).NotTo(HaveOccurred())
					Expect(kubeController.WatchPipelineRun(pr.Name, pipelineRunTimeout)).To(Succeed())

					// Refresh our copy of the PipelineRun for latest results
					pr, err = kubeController.Tektonctrl.GetPipelineRun(pr.Name, pr.Namespace)
					Expect(err).NotTo(HaveOccurred())

					// The UI uses this label to display additional information.
					Expect(pr.Labels["build.appstudio.redhat.com/pipeline"]).To(Equal("enterprise-contract"))

					// The UI uses this label to display additional information.
					tr, err := kubeController.GetTaskRunFromPipelineRun(kubeClient.CommonController.KubeRest(), pr, "verify")
					Expect(err).NotTo(HaveOccurred())
					Expect(tr.Labels["build.appstudio.redhat.com/pipeline"]).To(Equal("enterprise-contract"))

					logs, err := kubeController.Tektonctrl.GetTaskRunLogs(pr.Name, "verify", pr.Namespace)
					Expect(err).NotTo(HaveOccurred())

					// The logs from the report step are used by the UI to display validation
					// details. Let's make sure it has valid YAML.
					reportLogs := logs["step-report"]
					Expect(reportLogs).NotTo(BeEmpty())
					var reportYAML any
					err = yaml.Unmarshal([]byte(reportLogs), &reportYAML)
					Expect(err).NotTo(HaveOccurred())

					// The logs from the summary step are used by the UI to display an overview of
					// the validation.
					summaryLogs := logs["step-summary"]
					Expect(summaryLogs).NotTo(BeEmpty())
					var summary build.TestOutput
					err = json.Unmarshal([]byte(summaryLogs), &summary)
					Expect(err).NotTo(HaveOccurred())
					Expect(summary).NotTo(Equal(build.TestOutput{}))
				})
			}
		})
	})
})

func printTaskRunStatus(tr *v1beta1.PipelineRunTaskRunStatus, namespace string, sc common.SuiteController) {
	if tr.Status == nil {
		GinkgoWriter.Println("*** TaskRun status: nil")
		return
	}

	if y, err := yaml.Marshal(tr.Status); err == nil {
		GinkgoWriter.Printf("*** TaskRun status:\n%s\n", string(y))
	} else {
		GinkgoWriter.Printf("*** Unable to serialize TaskRunStatus to YAML: %#v; error: %s\n", tr.Status, err)
	}

	for _, s := range tr.Status.TaskRunStatusFields.Steps {
		if logs, err := utils.GetContainerLogs(sc.KubeInterface(), tr.Status.PodName, s.ContainerName, namespace); err == nil {
			GinkgoWriter.Printf("*** Logs from pod '%s', container '%s':\n----- START -----%s----- END -----\n", tr.Status.PodName, s.ContainerName, logs)
		} else {
			GinkgoWriter.Printf("*** Can't fetch logs from pod '%s', container '%s': %s\n", tr.Status.PodName, s.ContainerName, err)
		}
	}
}<|MERGE_RESOLUTION|>--- conflicted
+++ resolved
@@ -71,15 +71,6 @@
 		var policySource []ecp.Source
 
 		BeforeAll(func() {
-<<<<<<< HEAD
-=======
-			kubeController = tekton.KubeController{
-				Commonctrl: *kubeClient.CommonController,
-				Tektonctrl: *kubeClient.TektonController,
-				Namespace:  namespace,
-			}
-
->>>>>>> 9efcdb51
 			buildPipelineRunName = fmt.Sprintf("buildah-demo-%s", util.GenerateRandomString(10))
 			image = fmt.Sprintf("quay.io/%s/test-images:%s", utils.GetQuayIOOrganization(), buildPipelineRunName)
 			sharedSecret, err := fwk.AsKubeAdmin.CommonController.GetSecret(constants.QuayRepositorySecretNamespace, constants.QuayRepositorySecretName)
@@ -142,15 +133,9 @@
 			Expect(err).NotTo(HaveOccurred())
 
 			// Verify TaskRun has the type hinting required by Tekton Chains
-<<<<<<< HEAD
 			digest, err := fwk.AsKubeAdmin.TektonController.GetTaskRunResult(fwk.AsKubeAdmin.CommonController.KubeRest(), pr, "build-container", "IMAGE_DIGEST")
 			Expect(err).NotTo(HaveOccurred())
 			i, err := fwk.AsKubeAdmin.TektonController.GetTaskRunResult(fwk.AsKubeAdmin.CommonController.KubeRest(), pr, "build-container", "IMAGE_URL")
-=======
-			digest, err := kubeController.GetTaskRunResult(kubeClient.CommonController.KubeRest(), pr, "build-container", "IMAGE_DIGEST")
-			Expect(err).NotTo(HaveOccurred())
-			i, err := kubeController.GetTaskRunResult(kubeClient.CommonController.KubeRest(), pr, "build-container", "IMAGE_URL")
->>>>>>> 9efcdb51
 			Expect(err).NotTo(HaveOccurred())
 			Expect(i).To(Equal(image))
 
@@ -234,11 +219,7 @@
 				pr, err = fwk.AsKubeAdmin.TektonController.GetPipelineRun(pr.Name, pr.Namespace)
 				Expect(err).NotTo(HaveOccurred())
 
-<<<<<<< HEAD
 				tr, err := fwk.AsKubeAdmin.TektonController.GetTaskRunStatus(fwk.AsKubeAdmin.CommonController.KubeRest(), pr, "verify-enterprise-contract")
-=======
-				tr, err := kubeController.GetTaskRunStatus(kubeClient.CommonController.KubeRest(), pr, "verify-enterprise-contract")
->>>>>>> 9efcdb51
 				Expect(err).NotTo(HaveOccurred())
 				printTaskRunStatus(tr, namespace, *kubeClient.CommonController)
 				GinkgoWriter.Printf("Make sure TaskRun %s of PipelineRun %s succeeded\n", tr.PipelineTaskName, pr.Name)
@@ -271,11 +252,7 @@
 				pr, err = fwk.AsKubeAdmin.TektonController.GetPipelineRun(pr.Name, pr.Namespace)
 				Expect(err).NotTo(HaveOccurred())
 
-<<<<<<< HEAD
 				tr, err := fwk.AsKubeAdmin.TektonController.GetTaskRunStatus(fwk.AsKubeAdmin.CommonController.KubeRest(), pr, "verify-enterprise-contract")
-=======
-				tr, err := kubeController.GetTaskRunStatus(kubeClient.CommonController.KubeRest(), pr, "verify-enterprise-contract")
->>>>>>> 9efcdb51
 				Expect(err).NotTo(HaveOccurred())
 
 				printTaskRunStatus(tr, namespace, *kubeClient.CommonController)
@@ -310,11 +287,7 @@
 				pr, err = fwk.AsKubeAdmin.TektonController.GetPipelineRun(pr.Name, pr.Namespace)
 				Expect(err).NotTo(HaveOccurred())
 
-<<<<<<< HEAD
 				tr, err := fwk.AsKubeAdmin.TektonController.GetTaskRunStatus(fwk.AsKubeAdmin.CommonController.KubeRest(), pr, "verify-enterprise-contract")
-=======
-				tr, err := kubeController.GetTaskRunStatus(kubeClient.CommonController.KubeRest(), pr, "verify-enterprise-contract")
->>>>>>> 9efcdb51
 				Expect(err).NotTo(HaveOccurred())
 
 				printTaskRunStatus(tr, namespace, *kubeClient.CommonController)
@@ -341,11 +314,7 @@
 				pr, err = fwk.AsKubeAdmin.TektonController.GetPipelineRun(pr.Name, pr.Namespace)
 				Expect(err).NotTo(HaveOccurred())
 
-<<<<<<< HEAD
 				tr, err := fwk.AsKubeAdmin.TektonController.GetTaskRunStatus(fwk.AsKubeAdmin.CommonController.KubeRest(), pr, "verify-enterprise-contract")
-=======
-				tr, err := kubeController.GetTaskRunStatus(kubeClient.CommonController.KubeRest(), pr, "verify-enterprise-contract")
->>>>>>> 9efcdb51
 				Expect(err).NotTo(HaveOccurred())
 
 				printTaskRunStatus(tr, namespace, *kubeClient.CommonController)
@@ -386,23 +355,23 @@
 						PipelineGitPathInRepo: pathInRepo,
 					}
 
-					pr, err := kubeController.RunPipeline(generator, pipelineRunTimeout)
-					Expect(err).NotTo(HaveOccurred())
-					Expect(kubeController.WatchPipelineRun(pr.Name, pipelineRunTimeout)).To(Succeed())
+					pr, err := fwk.AsKubeAdmin.TektonController.RunPipeline(generator, namespace, pipelineRunTimeout)
+					Expect(err).NotTo(HaveOccurred())
+					Expect(fwk.AsKubeAdmin.TektonController.WatchPipelineRun(pr.Name, namespace, pipelineRunTimeout)).To(Succeed())
 
 					// Refresh our copy of the PipelineRun for latest results
-					pr, err = kubeController.Tektonctrl.GetPipelineRun(pr.Name, pr.Namespace)
+					pr, err = fwk.AsKubeAdmin.TektonController.GetPipelineRun(pr.Name, pr.Namespace)
 					Expect(err).NotTo(HaveOccurred())
 
 					// The UI uses this label to display additional information.
 					Expect(pr.Labels["build.appstudio.redhat.com/pipeline"]).To(Equal("enterprise-contract"))
 
 					// The UI uses this label to display additional information.
-					tr, err := kubeController.GetTaskRunFromPipelineRun(kubeClient.CommonController.KubeRest(), pr, "verify")
+					tr, err := fwk.AsKubeAdmin.TektonController.GetTaskRunFromPipelineRun(kubeClient.CommonController.KubeRest(), pr, "verify")
 					Expect(err).NotTo(HaveOccurred())
 					Expect(tr.Labels["build.appstudio.redhat.com/pipeline"]).To(Equal("enterprise-contract"))
 
-					logs, err := kubeController.Tektonctrl.GetTaskRunLogs(pr.Name, "verify", pr.Namespace)
+					logs, err := fwk.AsKubeAdmin.TektonController.GetTaskRunLogs(pr.Name, "verify", pr.Namespace)
 					Expect(err).NotTo(HaveOccurred())
 
 					// The logs from the report step are used by the UI to display validation
