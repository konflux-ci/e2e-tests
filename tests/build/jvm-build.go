--- conflicted
+++ resolved
@@ -208,7 +208,7 @@
 					},
 				}},
 			}
-			Expect(f.CommonController.KubeRest().Create(context.TODO(), ps)).To(Succeed())
+			Expect(f.AsKubeAdmin.CommonController.KubeRest().Create(context.TODO(), ps)).To(Succeed())
 		}
 
 		timeout = time.Minute * 20
@@ -241,42 +241,6 @@
 			}, timeout, interval).Should(BeTrue(), "timed out when waiting for the PipelineRun to start")
 		})
 
-<<<<<<< HEAD
-		It("the build-container task from component PipelineRun references a correct sidecar image", func() {
-			ciSidecarImage := os.Getenv("JVM_BUILD_SERVICE_SIDECAR_IMAGE")
-			if ciSidecarImage == "" {
-				Skip("JVM_BUILD_SERVICE_SIDECAR_IMAGE env var is not exported, skipping the test...")
-			}
-
-			err = wait.PollImmediate(interval, timeout, func() (done bool, err error) {
-				pr, err := f.AsKubeAdmin.HasController.GetComponentPipelineRun(componentName, applicationName, testNamespace, false, "")
-				if err != nil {
-					GinkgoWriter.Printf("get pr for component %s produced err: %s\n", componentName, err.Error())
-					return false, nil
-				}
-
-				for _, tr := range pr.Status.TaskRuns {
-					if tr.PipelineTaskName == "build-container" && tr.Status != nil && tr.Status.TaskSpec != nil && tr.Status.TaskSpec.Sidecars != nil {
-						for _, sc := range tr.Status.TaskSpec.Sidecars {
-							if sc.Name == "proxy" {
-								if sc.Image != ciSidecarImage {
-									Fail(fmt.Sprintf("the build-container task from component pipelinerun doesn't contain correct sidecar image. expected: %v, actual: %v", ciSidecarImage, sc.Image))
-								} else {
-									return true, nil
-								}
-							}
-						}
-					}
-				}
-				return false, nil
-			})
-			if err != nil {
-				Fail(fmt.Sprintf("failure occurred when verifying the sidecar image reference in pipelinerun: %v", err))
-			}
-		})
-
-=======
->>>>>>> 836fb41a
 		It("the build-container task from component pipelinerun references a correct analyzer image", func() {
 			ciAnalyzerImage := os.Getenv("JVM_BUILD_SERVICE_REQPROCESSOR_IMAGE")
 
