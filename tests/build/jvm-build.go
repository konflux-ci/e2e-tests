--- conflicted
+++ resolved
@@ -42,83 +42,19 @@
 	var timeout, interval time.Duration
 
 	AfterAll(func() {
-<<<<<<< HEAD
-		abList, err := f.AsKubeAdmin.JvmbuildserviceController.ListArtifactBuilds(testNamespace)
-		if err != nil {
-			GinkgoWriter.Printf("got error fetching artifactbuilds: %s\n", err.Error())
-		}
-
-		dbList, err := f.AsKubeAdmin.JvmbuildserviceController.ListDependencyBuilds(testNamespace)
-		if err != nil {
-			GinkgoWriter.Printf("got error fetching dependencybuilds: %s\n", err.Error())
-		}
-
-		if CurrentSpecReport().Failed() || doCollectLogs {
-			if err := logs.StoreTestLogs(testNamespace, "jvm-build-service", componentPipelineRun, f.AsKubeAdmin.CommonController, f.AsKubeAdmin.TektonController); err != nil {
-				GinkgoWriter.Printf("error storing test logs: %v\n", err.Error())
-			}
-
-			var testLogsDir string
-			artifactDir := os.Getenv("ARTIFACT_DIR")
-			var storeLogsInFiles bool
-
-			if artifactDir != "" {
-				testLogsDir = fmt.Sprintf("%s/%s", artifactDir, testNamespace)
-				err := os.MkdirAll(testLogsDir, 0755)
-				if err != nil && !os.IsExist(err) {
-					GinkgoWriter.Printf("cannot create a folder %s for storing test logs/resources: %+v\n", testLogsDir, err)
-				} else {
-					storeLogsInFiles = true
-				}
-			}
-			// get jvm-build-service logs
-			toDebug := map[string]string{}
-
-			// In case the test fails before the Component PipelineRun is created,
-			// we are unable to collect following resources
-			if componentPipelineRun != nil {
-				for _, ab := range abList.Items {
-					v, err := json.MarshalIndent(ab, "", "  ")
-					if err != nil {
-						GinkgoWriter.Printf("error when marshalling content of %s from %s namespace: %+v\n", ab.Name, ab.Namespace, err)
-					} else {
-						filename := fmt.Sprintf("%s-ab-%s.json", ab.Namespace, ab.Name)
-						toDebug[filename] = string(v)
-					}
-				}
-				for _, db := range dbList.Items {
-					v, err := json.MarshalIndent(db, "", "  ")
-					if err != nil {
-						GinkgoWriter.Printf("error when marshalling content of %s from %s namespace: %+v\n", db.Name, db.Namespace, err)
-					} else {
-						filename := fmt.Sprintf("%s-db-%s.json", db.Namespace, db.Name)
-						toDebug[filename] = string(v)
-					}
-				}
-			}
-
-			for file, content := range toDebug {
-				if storeLogsInFiles {
-					filename := fmt.Sprintf("%s/%s", testLogsDir, file)
-					if err := os.WriteFile(filename, []byte(content), 0644); err != nil {
-						GinkgoWriter.Printf("cannot write to %s: %+v\n", filename, err)
-					} else {
-						continue
-					}
-				} else {
-					GinkgoWriter.Printf("%s\n%s\n", file, content)
-				}
-			}
-		} else {
-			Expect(f.AsKubeAdmin.HasController.DeleteHasComponent(componentName, testNamespace, false)).To(Succeed())
-			Expect(f.AsKubeAdmin.HasController.DeleteHasApplication(applicationName, testNamespace, false)).To(Succeed())
-=======
 		if !CurrentSpecReport().Failed() {
 			Expect(f.AsKubeAdmin.HasController.DeleteComponent(componentName, testNamespace, false)).To(Succeed())
 			Expect(f.AsKubeAdmin.HasController.DeleteApplication(applicationName, testNamespace, false)).To(Succeed())
->>>>>>> b3e83fa7
 			Expect(f.AsKubeAdmin.TektonController.DeleteAllPipelineRunsInASpecificNamespace(testNamespace)).To(Succeed())
 			Expect(f.SandboxController.DeleteUserSignup(f.UserName)).NotTo(BeFalse())
+		} else {
+			componentPipelineRun, err := f.AsKubeAdmin.HasController.GetComponentPipelineRun(componentName, applicationName, testNamespace, "")
+			if err != nil {
+        GinkgoWriter.Printf("PipelineRun has not been created yet for the component %s/%s: %v", testNamespace, componentName, err.Error())
+			}
+			if err := logs.StoreTestLogs(testNamespace, "jvm-build-service", componentPipelineRun, f.AsKubeAdmin.CommonController, f.AsKubeAdmin.TektonController); err != nil {
+				GinkgoWriter.Printf("error storing test logs: %v\n", err.Error())
+			}
 		}
 	})
 
