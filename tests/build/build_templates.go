--- conflicted
+++ resolved
@@ -223,11 +223,7 @@
 
 			When(fmt.Sprintf("the container image for component with Git source URL %s is created and pushed to container registry", gitUrl), Label("sbom", "slow"), func() {
 				var outputImage string
-<<<<<<< HEAD
-=======
 				var outputImageDigest string
-				var kubeController tekton.KubeController
->>>>>>> 47afe5be
 				BeforeAll(func() {
 					pipelineRun, err := kubeadminClient.HasController.GetComponentPipelineRun(componentNames[i], applicationName, testNamespace, "")
 					Expect(err).ShouldNot(HaveOccurred())
@@ -239,33 +235,21 @@
 
 					}
 					Expect(outputImage).ToNot(BeEmpty(), "output image of a component could not be found")
-<<<<<<< HEAD
-				})
-				It("verify-enterprise-contract check should pass", Label(buildTemplatesTestLabel), func() {
-					cm, err := f.AsKubeAdmin.CommonController.GetConfigMap("ec-defaults", "enterprise-contract-service")
-=======
 					for _, r := range pipelineRun.Status.PipelineResults {
 						if r.Name == "IMAGE_DIGEST" {
 							outputImageDigest = r.Value.StringVal
 						}
 					}
 					Expect(outputImageDigest).ToNot(BeEmpty(), "digest of output image could not be found")
-
-					kubeController = tekton.KubeController{
-						Commonctrl: *kubeadminClient.CommonController,
-						Tektonctrl: *kubeadminClient.TektonController,
-						Namespace:  testNamespace,
-					}
 				})
 				It("verify-enterprise-contract check should pass", Label(buildTemplatesTestLabel), func() {
 					// If the Tekton Chains controller is busy, it may take longer than usual for it
 					// to sign and attest the image built in BeforeAll.
 					imageWithDigest := fmt.Sprintf("%s@%s", outputImage, outputImageDigest)
-					err := kubeController.AwaitAttestationAndSignature(imageWithDigest, time.Duration(10)*time.Minute)
+					err := kubeadminClient.TektonController.AwaitAttestationAndSignature(imageWithDigest, time.Duration(10)*time.Minute)
 					Expect(err).ToNot(HaveOccurred())
 
-					cm, err := kubeController.Commonctrl.GetConfigMap("ec-defaults", "enterprise-contract-service")
->>>>>>> 47afe5be
+					cm, err := kubeadminClient.CommonController.GetConfigMap("ec-defaults", "enterprise-contract-service")
 					Expect(err).ToNot(HaveOccurred())
 
 					verifyECTaskBundle := cm.Data["verify_ec_task_bundle"]
