package build

import (
	"encoding/json"
	"fmt"
	"os"
	"time"

	"github.com/devfile/library/pkg/util"
	ecp "github.com/enterprise-contract/enterprise-contract-controller/api/v1alpha1"
	. "github.com/onsi/ginkgo/v2"
	. "github.com/onsi/gomega"
	kubeapi "github.com/redhat-appstudio/e2e-tests/pkg/apis/kubernetes"
	"github.com/redhat-appstudio/e2e-tests/pkg/constants"
	"github.com/redhat-appstudio/e2e-tests/pkg/framework"
	"github.com/redhat-appstudio/e2e-tests/pkg/utils"
	"github.com/redhat-appstudio/e2e-tests/pkg/utils/build"
	"github.com/redhat-appstudio/e2e-tests/pkg/utils/pipeline"
	"github.com/redhat-appstudio/e2e-tests/pkg/utils/tekton"
	"github.com/tektoncd/pipeline/pkg/apis/pipeline/v1beta1"
	"k8s.io/apimachinery/pkg/api/errors"
)

var _ = framework.BuildSuiteDescribe("Build templates E2E test", Label("build", "HACBS"), func() {
	var f *framework.Framework
	var err error

	defer GinkgoRecover()
	Describe("HACBS pipelines", Ordered, Label("pipeline"), func() {

		var applicationName, componentName, testNamespace string
		var kubeadminClient *framework.ControllerHub

		BeforeAll(func() {
			if os.Getenv("APP_SUFFIX") != "" {
				applicationName = fmt.Sprintf("test-app-%s", os.Getenv("APP_SUFFIX"))
			} else {
				applicationName = fmt.Sprintf("test-app-%s", util.GenerateRandomString(4))
			}
			testNamespace = os.Getenv(constants.E2E_APPLICATIONS_NAMESPACE_ENV)
			if len(testNamespace) > 0 {
				asAdminClient, err := kubeapi.NewAdminKubernetesClient()
				Expect(err).ShouldNot(HaveOccurred())
				kubeadminClient, err = framework.InitControllerHub(asAdminClient)
				Expect(err).ShouldNot(HaveOccurred())
				_, err = kubeadminClient.CommonController.CreateTestNamespace(testNamespace)
				Expect(err).ShouldNot(HaveOccurred())
			} else {
				f, err = framework.NewFramework(utils.GetGeneratedNamespace("build-e2e"))
				Expect(err).NotTo(HaveOccurred())
				testNamespace = f.UserNamespace
				Expect(f.UserNamespace).NotTo(BeNil())
				kubeadminClient = f.AsKubeAdmin
			}

			_, err = kubeadminClient.HasController.GetApplication(applicationName, testNamespace)
			// In case the app with the same name exist in the selected namespace, delete it first
			if err == nil {
				Expect(kubeadminClient.HasController.DeleteApplication(applicationName, testNamespace, false)).To(Succeed())
				Eventually(func() bool {
					_, err := kubeadminClient.HasController.GetApplication(applicationName, testNamespace)
					return errors.IsNotFound(err)
				}, time.Minute*5, time.Second*1).Should(BeTrue(), fmt.Sprintf("timed out when waiting for the app %s to be deleted in %s namespace", applicationName, testNamespace))
			}
			app, err := kubeadminClient.HasController.CreateApplication(applicationName, testNamespace)
			Expect(err).NotTo(HaveOccurred())
			Expect(utils.WaitUntil(kubeadminClient.HasController.ApplicationGitopsRepoExists(app.Status.Devfile), 30*time.Second)).To(
				Succeed(), fmt.Sprintf("timed out waiting for gitops content to be created for app %s in namespace %s: %+v", app.Name, app.Namespace, err),
			)

			for _, gitUrl := range componentUrls {
				gitUrl := gitUrl
				componentName = fmt.Sprintf("%s-%s", "test-comp", util.GenerateRandomString(4))
				// Create a component with Git Source URL being defined
				// using cdq since git ref is not known
				cdq, err := kubeadminClient.HasController.CreateComponentDetectionQuery(componentName, testNamespace, gitUrl, "", "", "", false)
				Expect(err).ShouldNot(HaveOccurred())
				Expect(len(cdq.Status.ComponentDetected)).To(Equal(1), "Expected length of the detected Components was not 1")

				for _, compDetected := range cdq.Status.ComponentDetected {
					c, err := kubeadminClient.HasController.CreateComponent(compDetected.ComponentStub, testNamespace, "", "", applicationName, false, map[string]string{})
					Expect(err).ShouldNot(HaveOccurred())
					componentNames = append(componentNames, c.Name)
				}
			}
		})

		AfterAll(func() {
			// Do cleanup only in case the test succeeded
			if !CurrentSpecReport().Failed() {
				// Clean up only Application CR (Component and Pipelines are included) in case we are targeting specific namespace
				// Used e.g. in build-definitions e2e tests, where we are targeting build-templates-e2e namespace
				if os.Getenv(constants.E2E_APPLICATIONS_NAMESPACE_ENV) != "" {
					DeferCleanup(kubeadminClient.HasController.DeleteApplication, applicationName, testNamespace, false)
				} else {
					Expect(kubeadminClient.TektonController.DeleteAllPipelineRunsInASpecificNamespace(testNamespace)).To(Succeed())
					Expect(f.SandboxController.DeleteUserSignup(f.UserName)).NotTo(BeFalse())
					Expect(kubeadminClient.CommonController.DeleteProxyPlugin("tekton-results", "toolchain-host-operator")).NotTo(BeFalse())
				}
			}
		})

		for i, gitUrl := range componentUrls {
			i := i
			gitUrl := gitUrl
			It(fmt.Sprintf("triggers PipelineRun for component with source URL %s", gitUrl), Label(buildTemplatesTestLabel), func() {
				timeout := time.Minute * 5

				Eventually(func() error {
					pipelineRun, err := kubeadminClient.HasController.GetComponentPipelineRun(componentNames[i], applicationName, testNamespace, "")
					if err != nil {
						GinkgoWriter.Printf("PipelineRun has not been created yet for Component %s/%s\n", testNamespace, componentNames[i])
						return err
					}
					if !pipelineRun.HasStarted() {
						return fmt.Errorf("pipelinerun %s/%s has not started yet", pipelineRun.GetNamespace(), pipelineRun.GetName())
					}
					return nil
				}, timeout, constants.PipelineRunPollingInterval).Should(Succeed(), fmt.Sprintf("timed out when waiting for the PipelineRun to start for the Component %s/%s", testNamespace, componentNames[i]))
			})

			It(fmt.Sprintf("should eventually finish successfully for component with Git source URL %s", gitUrl), Label(buildTemplatesTestLabel), func() {
				component, err := kubeadminClient.HasController.GetComponent(componentNames[i], testNamespace)
				Expect(err).ShouldNot(HaveOccurred())
				Expect(kubeadminClient.HasController.WaitForComponentPipelineToBeFinished(component, "", 2)).To(Succeed())
			})

			It(fmt.Sprintf("should ensure SBOM is shown for component with Git source URL %s", gitUrl), Label(buildTemplatesTestLabel), func() {
				pr, err := kubeadminClient.HasController.GetComponentPipelineRun(componentNames[i], applicationName, testNamespace, "")
				Expect(err).ShouldNot(HaveOccurred())
				Expect(pr).ToNot(BeNil(), fmt.Sprintf("PipelineRun for the component %s/%s not found", testNamespace, componentNames[i]))

				logs, err := kubeadminClient.TektonController.GetTaskRunLogs(pr.GetName(), "show-sbom", testNamespace)
				Expect(err).ShouldNot(HaveOccurred())
				Expect(logs).To(HaveLen(1))
				var sbomTaskLog string
				for _, log := range logs {
					sbomTaskLog = log
				}

				sbom := &build.SbomCyclonedx{}
				err = json.Unmarshal([]byte(sbomTaskLog), sbom)
				Expect(err).NotTo(HaveOccurred(), fmt.Sprintf("failed to parse SBOM from show-sbom task output from %s/%s PipelineRun", pr.GetNamespace(), pr.GetName()))
				Expect(sbom.BomFormat).ToNot(BeEmpty())
				Expect(sbom.SpecVersion).ToNot(BeEmpty())
				Expect(len(sbom.Components)).To(BeNumerically(">=", 1))
			})

			When(fmt.Sprintf("Pipeline Results are stored for component with Git source URL %s", gitUrl), Label("pipeline"), func() {
				var resultClient *pipeline.ResultClient
				var pr *v1beta1.PipelineRun

				BeforeAll(func() {
					// create the proxyplugin for tekton-results
					_, err = kubeadminClient.CommonController.CreateProxyPlugin("tekton-results", "toolchain-host-operator", "tekton-results", "tekton-results")
					Expect(err).NotTo(HaveOccurred())

					regProxyUrl := fmt.Sprintf("%s/plugins/tekton-results", f.ProxyUrl)
					resultClient = pipeline.NewClient(regProxyUrl, f.UserToken)

					pr, err = f.AsKubeDeveloper.HasController.GetComponentPipelineRun(componentNames[i], applicationName, testNamespace, "")
					Expect(err).ShouldNot(HaveOccurred())
				})

				It("should have Pipeline Records", func() {
					records, err := resultClient.GetRecords(testNamespace, string(pr.GetUID()))
					// temporary logs due to RHTAPBUGS-213
					GinkgoWriter.Printf("records for PipelineRun %s:\n%s\n", pr.Name, records)
					Expect(err).NotTo(HaveOccurred(), fmt.Sprintf("got error getting records for PipelineRun %s: %v", pr.Name, err))
					Expect(len(records.Record)).NotTo(BeZero(), fmt.Sprintf("No records found for PipelineRun %s", pr.Name))
				})

				It("should have Pipeline Logs", func() {
					// Verify if result is stored in Database
					// temporary logs due to RHTAPBUGS-213
					logs, err := resultClient.GetLogs(testNamespace, string(pr.GetUID()))
					GinkgoWriter.Printf("logs for PipelineRun %s:\n%s\n", pr.GetName(), logs)
					Expect(err).NotTo(HaveOccurred(), fmt.Sprintf("got error getting logs for PipelineRun %s: %v", pr.Name, err))

					timeout := time.Minute * 2
					interval := time.Second * 10
					// temporary timeout  due to RHTAPBUGS-213
					Eventually(func() error {
						// temporary logs due to RHTAPBUGS-213
						logs, err = resultClient.GetLogs(testNamespace, string(pr.GetUID()))
						if err != nil {
							return fmt.Errorf("failed to get logs for PipelineRun %s: %v", pr.Name, err)
						}
						GinkgoWriter.Printf("logs for PipelineRun %s:\n%s\n", pr.Name, logs)

						if len(logs.Record) == 0 {
							return fmt.Errorf("logs for PipelineRun %s/%s are empty", pr.GetNamespace(), pr.GetName())
						}
						return nil
					}, timeout, interval).Should(Succeed(), fmt.Sprintf("timed out when getting logs for PipelineRun %s/%s", pr.GetNamespace(), pr.GetName()))

					// Verify if result is stored in S3
					// temporary logs due to RHTAPBUGS-213
					log, err := resultClient.GetLogByName(logs.Record[0].Name)
					GinkgoWriter.Printf("log for record %s:\n%s\n", logs.Record[0].Name, log)
					Expect(err).NotTo(HaveOccurred(), fmt.Sprintf("got error getting log '%s' for PipelineRun %s: %v", logs.Record[0].Name, pr.GetName(), err))
					Expect(len(log)).NotTo(BeZero(), fmt.Sprintf("no log content '%s' found for PipelineRun %s", logs.Record[0].Name, pr.GetName()))
				})
			})

			It(fmt.Sprintf("should validate tekton taskrun test results for component with Git source URL %s", gitUrl), Label(buildTemplatesTestLabel), func() {
				pr, err := kubeadminClient.HasController.GetComponentPipelineRun(componentNames[i], applicationName, testNamespace, "")
				Expect(err).ShouldNot(HaveOccurred())
				Expect(build.ValidateBuildPipelineTestResults(pr, kubeadminClient.CommonController.KubeRest())).To(Succeed())
			})

			When(fmt.Sprintf("the container image for component with Git source URL %s is created and pushed to container registry", gitUrl), Label("sbom", "slow"), func() {
				var outputImage string
				var kubeController tekton.KubeController
				BeforeAll(func() {
					pipelineRun, err := kubeadminClient.HasController.GetComponentPipelineRun(componentNames[i], applicationName, testNamespace, "")
					Expect(err).ShouldNot(HaveOccurred())

					for _, p := range pipelineRun.Spec.Params {
						if p.Name == "output-image" {
							outputImage = p.Value.StringVal
						}
					}
					Expect(outputImage).ToNot(BeEmpty(), "output image of a component could not be found")

					kubeController = tekton.KubeController{
						Commonctrl: *kubeadminClient.CommonController,
						Tektonctrl: *kubeadminClient.TektonController,
						Namespace:  testNamespace,
					}
				})
				It("verify-enterprise-contract check should pass", Label(buildTemplatesTestLabel), func() {
<<<<<<< HEAD
=======
					Skip("Skip until RHTAP bug is solved: https://issues.redhat.com/browse/RHTAPBUGS-352")
>>>>>>> db18b724
					cm, err := kubeController.Commonctrl.GetConfigMap("ec-defaults", "enterprise-contract-service")
					Expect(err).ToNot(HaveOccurred())

					verifyECTaskBundle := cm.Data["verify_ec_task_bundle"]
					Expect(verifyECTaskBundle).ToNot(BeEmpty())

					publicSecretName := "cosign-public-key"
					publicKey, err := kubeController.GetTektonChainsPublicKey()
					Expect(err).ToNot(HaveOccurred())

					Expect(kubeController.CreateOrUpdateSigningSecret(
						publicKey, publicSecretName, testNamespace)).To(Succeed())

					defaultEcp, err := kubeController.GetEnterpriseContractPolicy("default", "enterprise-contract-service")
					Expect(err).NotTo(HaveOccurred())

					policySource := defaultEcp.Spec.Sources
					policy := ecp.EnterpriseContractPolicySpec{
						Sources: policySource,
						Configuration: &ecp.EnterpriseContractPolicyConfiguration{
							// The BuildahDemo pipeline used to generate the test data does not
							// include the required test tasks, so this policy should always fail.
							Collections: []string{"slsa2"},
							Exclude:     []string{"cve"},
						},
					}
					Expect(kubeController.CreateOrUpdatePolicyConfiguration(testNamespace, policy)).To(Succeed())

					generator := tekton.VerifyEnterpriseContract{
						ApplicationName:     applicationName,
						Bundle:              verifyECTaskBundle,
						ComponentName:       componentNames[i],
						Image:               outputImage,
						Name:                "verify-enterprise-contract",
						Namespace:           testNamespace,
						PolicyConfiguration: "ec-policy",
						PublicKey:           fmt.Sprintf("k8s://%s/%s", testNamespace, publicSecretName),
						SSLCertDir:          "/var/run/secrets/kubernetes.io/serviceaccount",
						Strict:              true,
						EffectiveTime:       "now",
					}
					ecPipelineRunTimeout := int(time.Duration(10 * time.Minute).Seconds())
					pr, err := kubeController.RunPipeline(generator, ecPipelineRunTimeout)
					Expect(err).NotTo(HaveOccurred())

					Expect(kubeController.WatchPipelineRun(pr.Name, ecPipelineRunTimeout)).To(Succeed())

					pr, err = kubeController.Tektonctrl.GetPipelineRun(pr.Name, pr.Namespace)
					Expect(err).NotTo(HaveOccurred())

					tr, err := kubeController.GetTaskRunStatus(kubeadminClient.CommonController.KubeRest(), pr, "verify-enterprise-contract")
					Expect(err).NotTo(HaveOccurred())
					Expect(tekton.DidTaskSucceed(tr)).To(BeTrue())
					Expect(tr.Status.TaskRunResults).Should(Or(
						// TODO: delete the first option after https://issues.redhat.com/browse/RHTAP-810 is completed
						ContainElements(tekton.MatchTaskRunResultWithJSONPathValue(constants.OldTektonTaskTestOutputName, "{$.result}", `["SUCCESS"]`)),
						ContainElements(tekton.MatchTaskRunResultWithJSONPathValue(constants.TektonTaskTestOutputName, "{$.result}", `["SUCCESS"]`)),
					))
				})
				It("contains non-empty sbom files", Label(buildTemplatesTestLabel), func() {
					purl, cyclonedx, err := build.GetParsedSbomFilesContentFromImage(outputImage)
					Expect(err).NotTo(HaveOccurred())

					Expect(cyclonedx.BomFormat).To(Equal("CycloneDX"))
					Expect(cyclonedx.SpecVersion).ToNot(BeEmpty())
					Expect(cyclonedx.Version).ToNot(BeZero())
					Expect(cyclonedx.Components).ToNot(BeEmpty())

					numberOfLibraryComponents := 0
					for _, component := range cyclonedx.Components {
						Expect(component.Name).ToNot(BeEmpty())
						Expect(component.Type).ToNot(BeEmpty())
						Expect(component.Version).ToNot(BeEmpty())

						if component.Type == "library" {
							Expect(component.Purl).ToNot(BeEmpty())
							numberOfLibraryComponents++
						}
					}

					Expect(purl.ImageContents.Dependencies).ToNot(BeEmpty())
					Expect(len(purl.ImageContents.Dependencies)).To(Equal(numberOfLibraryComponents))

					for _, dependency := range purl.ImageContents.Dependencies {
						Expect(dependency.Purl).ToNot(BeEmpty())
					}
				})
			})
		}
	})
})<|MERGE_RESOLUTION|>--- conflicted
+++ resolved
@@ -230,10 +230,6 @@
 					}
 				})
 				It("verify-enterprise-contract check should pass", Label(buildTemplatesTestLabel), func() {
-<<<<<<< HEAD
-=======
-					Skip("Skip until RHTAP bug is solved: https://issues.redhat.com/browse/RHTAPBUGS-352")
->>>>>>> db18b724
 					cm, err := kubeController.Commonctrl.GetConfigMap("ec-defaults", "enterprise-contract-service")
 					Expect(err).ToNot(HaveOccurred())
 
