--- conflicted
+++ resolved
@@ -38,7 +38,6 @@
 
 	BeforeAll(func() {
 		// Create the dev namespace
-<<<<<<< HEAD
 		_, err := framework.AsKubeAdmin.CommonController.CreateTestNamespace(devNamespace)
 		Expect(err).NotTo(HaveOccurred(), "Error when creating namespace '%s': %v", devNamespace, err)
 		GinkgoWriter.Println("Dev Namespace :", devNamespace)
@@ -46,15 +45,7 @@
 		// Create the managed namespace
 		_, err = framework.AsKubeAdmin.CommonController.CreateTestNamespace(managedNamespace)
 		Expect(err).NotTo(HaveOccurred(), "Error when creating namespace '%s': %v", managedNamespace, err)
-=======
-		_, err := framework.CommonController.CreateTestNamespace(devNamespace)
-		Expect(err).NotTo(HaveOccurred(), "Error when creating namespace: %v", err)
-		GinkgoWriter.Println("Dev Namespace :", devNamespace)
 
-		// Create the managed namespace
-		_, err = framework.CommonController.CreateTestNamespace(managedNamespace)
-		Expect(err).NotTo(HaveOccurred(), "Error when creating namespace: %v", err)
->>>>>>> 97db7467
 		GinkgoWriter.Println("Managed Namespace :", managedNamespace)
 
 		// Wait until the "pipeline" SA is created and ready with secrets by the openshift-pipelines operator
