package pipelines

import (
	"encoding/base64"
	"encoding/json"
	"fmt"
	"os"
	"regexp"
	"time"

	"github.com/devfile/library/v2/pkg/util"
	. "github.com/onsi/ginkgo/v2"
	. "github.com/onsi/gomega"
	appservice "github.com/redhat-appstudio/application-api/api/v1alpha1"
	"github.com/redhat-appstudio/e2e-tests/pkg/clients/has"
	"github.com/redhat-appstudio/e2e-tests/pkg/clients/release"
	"github.com/redhat-appstudio/e2e-tests/pkg/constants"
	"github.com/redhat-appstudio/e2e-tests/pkg/framework"
	"github.com/redhat-appstudio/e2e-tests/pkg/utils"
	"github.com/redhat-appstudio/e2e-tests/pkg/utils/contract"
	"github.com/redhat-appstudio/e2e-tests/pkg/utils/tekton"
	releaseConst "github.com/redhat-appstudio/e2e-tests/tests/release"
	releaseApi "github.com/redhat-appstudio/release-service/api/v1alpha1"
	tektonutils "github.com/redhat-appstudio/release-service/tekton/utils"
	"github.com/tektoncd/pipeline/pkg/apis/pipeline/v1beta1"
	"k8s.io/apimachinery/pkg/runtime"

	ecp "github.com/enterprise-contract/enterprise-contract-controller/api/v1alpha1"
	corev1 "k8s.io/api/core/v1"
	metav1 "k8s.io/apimachinery/pkg/apis/meta/v1"
)

var _ = framework.ReleasePipelinesSuiteDescribe("[HACBS-1571]test-release-e2e-push-image-to-pyxis", Label("release-pipelines", "pushPyxis", "HACBS"), func() {
	defer GinkgoRecover()
	// Initialize the tests controllers
	var fw *framework.Framework
	AfterEach(framework.ReportFailure(&fw))
	var err error
	var devNamespace, managedNamespace, compName, additionalCompName string
	var avgControllerQueryTimeout = 5 * time.Minute

	var imageIDs []string
	var pyxisKeyDecoded, pyxisCertDecoded []byte
	var releasePR1, releasePR2 *v1beta1.PipelineRun
	scGitRevision := fmt.Sprintf("test-pyxis-%s", util.GenerateRandomString(4))

	var component1, component2 *appservice.Component
	var snapshot1, snapshot2 *appservice.Snapshot
	var releaseCR1, releaseCR2 *releaseApi.Release

	var componentDetected, additionalComponentDetected appservice.ComponentDetectionDescription

	BeforeAll(func() {
		fw, err = framework.NewFramework(utils.GetGeneratedNamespace("push-pyxis"))
		Expect(err).NotTo(HaveOccurred())
		devNamespace = fw.UserNamespace
		managedNamespace = utils.GetGeneratedNamespace("push-pyxis-managed")

		_, err = fw.AsKubeAdmin.CommonController.CreateTestNamespace(managedNamespace)
		Expect(err).NotTo(HaveOccurred(), "Error when creating managedNamespace")

		sourceAuthJson := utils.GetEnv("QUAY_TOKEN", "")
		Expect(sourceAuthJson).ToNot(BeEmpty())

		keyPyxisStage := os.Getenv(constants.PYXIS_STAGE_KEY_ENV)
		Expect(keyPyxisStage).ToNot(BeEmpty())

		certPyxisStage := os.Getenv(constants.PYXIS_STAGE_CERT_ENV)
		Expect(certPyxisStage).ToNot(BeEmpty())

		// Create secret for the release registry repo "hacbs-release-tests".
		_, err = fw.AsKubeAdmin.CommonController.CreateRegistryAuthSecret(releaseConst.RedhatAppstudioUserSecret, managedNamespace, sourceAuthJson)
		Expect(err).ToNot(HaveOccurred())

		// Linking the build secret to the pipeline service account in dev namespace.
		err = fw.AsKubeAdmin.CommonController.LinkSecretToServiceAccount(devNamespace, releaseConst.HacbsReleaseTestsTokenSecret, constants.DefaultPipelineServiceAccount, true)
		Expect(err).ToNot(HaveOccurred())

		publicKey, err := fw.AsKubeAdmin.TektonController.GetTektonChainsPublicKey()
		Expect(err).ToNot(HaveOccurred())

		// Creating k8s secret to access Pyxis stage based on base64 decoded of key and cert
		pyxisKeyDecoded, err = base64.StdEncoding.DecodeString(string(keyPyxisStage))
		Expect(err).ToNot(HaveOccurred())

		pyxisCertDecoded, err = base64.StdEncoding.DecodeString(string(certPyxisStage))
		Expect(err).ToNot(HaveOccurred())

		secret := &corev1.Secret{
			ObjectMeta: metav1.ObjectMeta{
				Name:      "pyxis",
				Namespace: managedNamespace,
			},
			Type: corev1.SecretTypeOpaque,
			Data: map[string][]byte{
				"cert": pyxisCertDecoded,
				"key":  pyxisKeyDecoded,
			},
		}

		_, err = fw.AsKubeAdmin.CommonController.CreateSecret(managedNamespace, secret)
		Expect(err).ToNot(HaveOccurred())

		Expect(fw.AsKubeAdmin.TektonController.CreateOrUpdateSigningSecret(
			publicKey, releaseConst.PublicSecretNameAuth, managedNamespace)).To(Succeed())

		defaultECP, err := fw.AsKubeAdmin.TektonController.GetEnterpriseContractPolicy("default", "enterprise-contract-service")
		Expect(err).NotTo(HaveOccurred())
		policy := contract.PolicySpecWithSourceConfig(defaultECP.Spec, ecp.SourceConfig{Include: []string{"@minimal"}, Exclude: []string{"cve"}})

		managedServiceAccount, err := fw.AsKubeAdmin.CommonController.CreateServiceAccount(releaseConst.ReleasePipelineServiceAccountDefault, managedNamespace, releaseConst.ManagednamespaceSecret, nil)
		Expect(err).NotTo(HaveOccurred())

		_, err = fw.AsKubeAdmin.ReleaseController.CreateReleasePipelineRoleBindingForServiceAccount(devNamespace, managedServiceAccount)
		Expect(err).NotTo(HaveOccurred())
		_, err = fw.AsKubeAdmin.ReleaseController.CreateReleasePipelineRoleBindingForServiceAccount(managedNamespace, managedServiceAccount)
		Expect(err).NotTo(HaveOccurred())

		err = fw.AsKubeAdmin.CommonController.LinkSecretToServiceAccount(managedNamespace, releaseConst.RedhatAppstudioUserSecret, releaseConst.ReleasePipelineServiceAccountDefault, true)
		Expect(err).ToNot(HaveOccurred())

		// using cdq since git ref is not known
		cdq, err := fw.AsKubeAdmin.HasController.CreateComponentDetectionQuery(releaseConst.ComponentName, devNamespace, releaseConst.GitSourceComponentUrl, "", "", "", false)
		Expect(err).NotTo(HaveOccurred())
		Expect(cdq.Status.ComponentDetected).To(HaveLen(1), "Expected length of the detected Components was not 1")

		for _, compDetected := range cdq.Status.ComponentDetected {
			compName = compDetected.ComponentStub.ComponentName
			componentDetected = compDetected
		}

		// using cdq since git ref is not known
		additionalCompName = releaseConst.AdditionalComponentName
		cdq, err = fw.AsKubeAdmin.HasController.CreateComponentDetectionQuery(additionalCompName, devNamespace, releaseConst.AdditionalGitSourceComponentUrl, "", "", "", false)
		Expect(err).NotTo(HaveOccurred())
		Expect(cdq.Status.ComponentDetected).To(HaveLen(1), "Expected length of the detected Components was not 1")

		for _, compDetected := range cdq.Status.ComponentDetected {
			additionalCompName = compDetected.ComponentStub.ComponentName
			additionalComponentDetected = compDetected
		}

		_, err = fw.AsKubeAdmin.ReleaseController.CreateReleasePlan(releaseConst.SourceReleasePlanName, devNamespace, releaseConst.ApplicationNameDefault, managedNamespace, "true")
		Expect(err).NotTo(HaveOccurred())

		data, err := json.Marshal(map[string]interface{}{
			"mapping": map[string]interface{}{
				"components": []map[string]interface{}{
					{
						"name":       compName,
						"repository": "quay.io/" + utils.GetQuayIOOrganization() + "/dcmetromap",
					},
					{
						"name":       additionalCompName,
						"repository": "quay.io/" + utils.GetQuayIOOrganization() + "/simplepython",
					},
				},
			},
			"pyxis": map[string]interface{}{
				"server": "stage",
				"secret": "pyxis",
			},
		})
		Expect(err).NotTo(HaveOccurred())

		_, err = fw.AsKubeAdmin.ReleaseController.CreateReleasePlanAdmission(releaseConst.TargetReleasePlanAdmissionName, managedNamespace, "", devNamespace, releaseConst.ReleaseStrategyPolicyDefault, releaseConst.ReleasePipelineServiceAccountDefault, []string{releaseConst.ApplicationNameDefault}, true, &tektonutils.PipelineRef{
			Resolver: "git",
			Params: []tektonutils.Param{
				{Name: "url", Value: releaseConst.RelSvcCatalogURL},
<<<<<<< HEAD
				//	{Name: "revision", Value: releaseConst.RelSvcCatalogRevision},
				{Name: "revision", Value: "development"},
=======
				{Name: "revision", Value: releaseConst.RelSvcCatalogRevision},
>>>>>>> 6fff2460
				{Name: "pathInRepo", Value: "pipelines/rh-push-to-external-registry/rh-push-to-external-registry.yaml"},
			},
		}, &runtime.RawExtension{
			Raw: data,
		})
		Expect(err).NotTo(HaveOccurred())

		_, err = fw.AsKubeAdmin.TektonController.CreateEnterpriseContractPolicy(releaseConst.ReleaseStrategyPolicyDefault, managedNamespace, policy)
		Expect(err).NotTo(HaveOccurred())

		_, err = fw.AsKubeAdmin.TektonController.CreatePVCInAccessMode(releaseConst.ReleasePvcName, managedNamespace, corev1.ReadWriteOnce)
		Expect(err).NotTo(HaveOccurred())

		_, err = fw.AsKubeAdmin.CommonController.CreateRole("role-release-service-account", managedNamespace, map[string][]string{
			"apiGroupsList": {""},
			"roleResources": {"secrets"},
			"roleVerbs":     {"get", "list", "watch"},
		})
		Expect(err).NotTo(HaveOccurred())

		_, err = fw.AsKubeAdmin.CommonController.CreateRoleBinding("role-release-service-account-binding", managedNamespace, "ServiceAccount", releaseConst.ReleasePipelineServiceAccountDefault, managedNamespace, "Role", "role-release-service-account", "rbac.authorization.k8s.io")
		Expect(err).NotTo(HaveOccurred())

		_, err = fw.AsKubeAdmin.HasController.CreateApplication(releaseConst.ApplicationNameDefault, devNamespace)
		Expect(err).NotTo(HaveOccurred())
	})

	AfterAll(func() {
		err = fw.AsKubeAdmin.CommonController.Github.DeleteRef(constants.StrategyConfigsRepo, scGitRevision)
		if err != nil {
			Expect(err.Error()).To(ContainSubstring("Reference does not exist"))
		}
		if !CurrentSpecReport().Failed() {
			Expect(fw.AsKubeAdmin.CommonController.DeleteNamespace(managedNamespace)).NotTo(HaveOccurred())
			Expect(fw.SandboxController.DeleteUserSignup(fw.UserName)).To(BeTrue())
		}
	})

	var _ = Describe("Post-release verification", func() {

		It("verifies that Component 1 can be created and build PipelineRun is created for it in dev namespace and succeeds", func() {
			component1, err = fw.AsKubeAdmin.HasController.CreateComponent(componentDetected.ComponentStub, devNamespace, "", "", releaseConst.ApplicationNameDefault, true, map[string]string{})
			Expect(err).NotTo(HaveOccurred())
			Expect(fw.AsKubeAdmin.HasController.WaitForComponentPipelineToBeFinished(component1, "",
				fw.AsKubeAdmin.TektonController, &has.RetryOptions{Retries: 2, Always: true})).To(Succeed())
		})

		It("verifies that Component 2 can be created and build PipelineRun is created for it in dev namespace and succeeds", func() {
			component2, err = fw.AsKubeAdmin.HasController.CreateComponent(additionalComponentDetected.ComponentStub, devNamespace, "", "", releaseConst.ApplicationNameDefault, true, map[string]string{})
			Expect(err).NotTo(HaveOccurred())
			Expect(fw.AsKubeAdmin.HasController.WaitForComponentPipelineToBeFinished(component2, "",
				fw.AsKubeAdmin.TektonController, &has.RetryOptions{Retries: 2, Always: true})).To(Succeed())
		})

		It("tests that Snapshot is created for each Component", func() {
			Eventually(func() error {
				snapshot1, err = fw.AsKubeAdmin.IntegrationController.GetSnapshot("", "", component1.GetName(), devNamespace)
				if err != nil {
					GinkgoWriter.Printf("cannot get the Snapshot for component %s/%s: %v\n", component1.GetNamespace(), component1.GetName(), err)
					return err
				}
				snapshot2, err = fw.AsKubeAdmin.IntegrationController.GetSnapshot("", "", component2.GetName(), devNamespace)
				if err != nil {
					GinkgoWriter.Printf("cannot get the Snapshot for component %s/%s: %v\n", component2.GetNamespace(), component2.GetName(), err)
					return err
				}
				return nil
			}, 5*time.Minute, releaseConst.DefaultInterval).Should(Succeed(), "timed out waiting for Snapshots to be created in %s namespace", devNamespace)
		})

		It("tests that associated Release CR is created for each Component's Snapshot", func() {
			Eventually(func() error {
				releaseCR1, err = fw.AsKubeAdmin.ReleaseController.GetRelease("", snapshot1.GetName(), devNamespace)
				if err != nil {
					GinkgoWriter.Printf("cannot get the Release CR for snapshot %s/%s: %v\n", snapshot1.GetNamespace(), component1.GetName(), err)
					return err
				}
				releaseCR2, err = fw.AsKubeAdmin.ReleaseController.GetRelease("", snapshot2.GetName(), devNamespace)
				if err != nil {
					GinkgoWriter.Printf("cannot get the Release CR for snapshot %s/%s: %v\n", snapshot2.GetNamespace(), component1.GetName(), err)
					return err
				}
				return nil
			}, releaseConst.ReleaseCreationTimeout, releaseConst.DefaultInterval).Should(Succeed(), "timed out waiting for Release CRs to be created in %s namespace", devNamespace)
		})

		It("verifies that Release PipelineRun is triggered for each Release CR", func() {
			Eventually(func() error {
				releasePR1, err = fw.AsKubeAdmin.ReleaseController.GetPipelineRunInNamespace(managedNamespace, releaseCR1.GetName(), releaseCR1.GetNamespace())
				if err != nil {
					GinkgoWriter.Printf("release pipelineRun for Release %s/%s not created yet: %+v\n", releaseCR1.GetNamespace(), releaseCR1.GetName(), err)
					return err
				}
				releasePR2, err = fw.AsKubeAdmin.ReleaseController.GetPipelineRunInNamespace(managedNamespace, releaseCR2.GetName(), releaseCR2.GetNamespace())
				if err != nil {
					GinkgoWriter.Printf("release pipelineRun for Release %s/%s not created yet: %+v\n", releaseCR2.GetNamespace(), releaseCR2.GetName(), err)
					return err
				}
				var errMsg string
				for _, pr := range []*v1beta1.PipelineRun{releasePR1, releasePR2} {
					Expect(tekton.HasPipelineRunFailed(pr)).ToNot(BeTrue(), fmt.Sprintf("Release PipelineRun %s/%s failed", pr.GetNamespace(), pr.GetName()))
					if !pr.HasStarted() {
						errMsg += fmt.Sprintf("Release PipelineRun %s/%s did not started yet\n", pr.GetNamespace(), pr.GetName())
					}
				}
				if len(errMsg) > 1 {
					return fmt.Errorf(errMsg)
				}
				return nil
			}, releaseConst.ReleasePipelineRunCreationTimeout, constants.PipelineRunPollingInterval).Should(Succeed(), fmt.Sprintf("timed out waiting for a PipelineRun to start for each Release CR in %s namespace", managedNamespace))
		})

		It("verifies a release PipelineRun for each component succeeded in managed namespace", func() {
			Eventually(func() error {
				var errMsg string
				for _, pr := range []*v1beta1.PipelineRun{releasePR1, releasePR2} {
					pr, err = fw.AsKubeAdmin.TektonController.GetPipelineRun(pr.GetName(), pr.GetNamespace())
					if err != nil {
						return err
					}
					Expect(tekton.HasPipelineRunFailed(pr)).ToNot(BeTrue(), fmt.Sprintf("Release PipelineRun %s/%s failed", pr.GetNamespace(), pr.GetName()))
					if pr.IsDone() {
						Expect(tekton.HasPipelineRunSucceeded(pr)).To(BeTrue(), fmt.Sprintf("Release PipelineRun %s/%s did not succceed", pr.GetNamespace(), pr.GetName()))
					} else {
						errMsg += fmt.Sprintf("Release PipelineRun %s/%s did not finish yet\n", pr.GetNamespace(), pr.GetName())
					}
				}
				if len(errMsg) > 1 {
					return fmt.Errorf(errMsg)
				}
				return nil
			}, releaseConst.ReleasePipelineRunCompletionTimeout, constants.PipelineRunPollingInterval).Should(Succeed())
		})

		It("validate the result of task create-pyxis-image contains image ids", func() {
			Eventually(func() []string {
				re := regexp.MustCompile("[a-fA-F0-9]{24}")

				releasePR1, err = fw.AsKubeAdmin.TektonController.GetPipelineRun(releasePR1.GetName(), releasePR1.GetNamespace())
				Expect(err).NotTo(HaveOccurred())
				releasePR2, err = fw.AsKubeAdmin.TektonController.GetPipelineRun(releasePR2.GetName(), releasePR2.GetNamespace())
				Expect(err).NotTo(HaveOccurred())

				trReleasePr, err := fw.AsKubeAdmin.TektonController.GetTaskRunStatus(fw.AsKubeAdmin.CommonController.KubeRest(), releasePR1, "create-pyxis-image")
				Expect(err).NotTo(HaveOccurred())

				trAdditionalReleasePr, err := fw.AsKubeAdmin.TektonController.GetTaskRunStatus(fw.AsKubeAdmin.CommonController.KubeRest(), releasePR2, "create-pyxis-image")
				Expect(err).NotTo(HaveOccurred())

				trReleaseImageIDs := re.FindAllString(trReleasePr.Status.TaskRunResults[0].Value.StringVal, -1)
				trAdditionalReleaseIDs := re.FindAllString(trAdditionalReleasePr.Status.TaskRunResults[0].Value.StringVal, -1)

				Expect(trReleaseImageIDs).ToNot(BeEmpty(), fmt.Sprintf("Invalid ImageID in results of task create-pyxis-image. taskrun results: %+v", trReleasePr.Status.TaskRunResults[0]))
				Expect(trAdditionalReleaseIDs).ToNot(BeEmpty(), fmt.Sprintf("Invalid ImageID in results of task create-pyxis-image. taskrun results: %+v", trAdditionalReleasePr.Status.TaskRunResults[0]))

				Expect(trReleaseImageIDs).ToNot(HaveLen(len(trAdditionalReleaseIDs)), "the number of image IDs should not be the same in both taskrun results. (%+v vs. %+v)", trReleasePr.Status.TaskRunResults[0], trAdditionalReleasePr.Status.TaskRunResults[0])

				if len(trReleaseImageIDs) > len(trAdditionalReleaseIDs) {
					imageIDs = trReleaseImageIDs
				} else {
					imageIDs = trAdditionalReleaseIDs
				}

				return imageIDs
			}, avgControllerQueryTimeout, releaseConst.DefaultInterval).Should(HaveLen(2))
		})

		It("tests that associated Release CR has completed for each Component's Snapshot", func() {
			Eventually(func() error {
				var errMsg string
				for _, cr := range []*releaseApi.Release{releaseCR1, releaseCR2} {
					cr, err = fw.AsKubeAdmin.ReleaseController.GetRelease("", cr.Spec.Snapshot, devNamespace)
					Expect(err).ShouldNot(HaveOccurred())
					if !cr.IsReleased() {
						errMsg += fmt.Sprintf("release %s/%s is not marked as finished yet", cr.GetNamespace(), cr.GetName())
					}
				}
				if len(errMsg) > 1 {
					return fmt.Errorf(errMsg)
				}
				return nil
			}, releaseConst.ReleaseCreationTimeout, releaseConst.DefaultInterval).Should(Succeed(), "timed out waiting for Release CRs to be created in %s namespace", devNamespace)
		})

		It("validates that imageIds from task create-pyxis-image exist in Pyxis.", func() {
			for _, imageID := range imageIDs {
				Eventually(func() error {
					body, err := fw.AsKubeAdmin.ReleaseController.GetPyxisImageByImageID(releaseConst.PyxisStageImagesApiEndpoint, imageID,
						[]byte(pyxisCertDecoded), []byte(pyxisKeyDecoded))
					Expect(err).NotTo(HaveOccurred(), "failed to get response body")

					sbomImage := release.Image{}
					Expect(json.Unmarshal(body, &sbomImage)).To(Succeed(), "failed to unmarshal body content: %s", string(body))

					if sbomImage.ContentManifest.ID == "" {
						return fmt.Errorf("ContentManifest field is empty for sbom image: %+v", sbomImage)
					}

					return nil
				}, releaseConst.ReleaseCreationTimeout, releaseConst.DefaultInterval).Should(Succeed())
			}
		})
	})
})<|MERGE_RESOLUTION|>--- conflicted
+++ resolved
@@ -167,12 +167,7 @@
 			Resolver: "git",
 			Params: []tektonutils.Param{
 				{Name: "url", Value: releaseConst.RelSvcCatalogURL},
-<<<<<<< HEAD
-				//	{Name: "revision", Value: releaseConst.RelSvcCatalogRevision},
-				{Name: "revision", Value: "development"},
-=======
 				{Name: "revision", Value: releaseConst.RelSvcCatalogRevision},
->>>>>>> 6fff2460
 				{Name: "pathInRepo", Value: "pipelines/rh-push-to-external-registry/rh-push-to-external-registry.yaml"},
 			},
 		}, &runtime.RawExtension{
