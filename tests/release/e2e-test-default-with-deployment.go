package release

import (
	"fmt"
	"os"
	"strings"

	. "github.com/onsi/ginkgo/v2"
	. "github.com/onsi/gomega"
<<<<<<< HEAD
	appservice "github.com/redhat-appstudio/application-api/api/v1alpha1"
	"github.com/redhat-appstudio/e2e-tests/pkg/constants"
=======
	appstudioApi "github.com/redhat-appstudio/application-api/api/v1alpha1"
>>>>>>> e10a9228
	"github.com/redhat-appstudio/e2e-tests/pkg/framework"
	"github.com/redhat-appstudio/e2e-tests/pkg/utils"
	"github.com/redhat-appstudio/e2e-tests/pkg/utils/release"
	"github.com/redhat-appstudio/e2e-tests/pkg/utils/tekton"
	releaseApi "github.com/redhat-appstudio/release-service/api/v1alpha1"
	"gopkg.in/yaml.v2"
	"knative.dev/pkg/apis"

	ecp "github.com/enterprise-contract/enterprise-contract-controller/api/v1alpha1"
	corev1 "k8s.io/api/core/v1"
)

var _ = framework.ReleaseSuiteDescribe("[HACBS-1199]test-release-e2e-with-deployment", Label("release", "withDeployment", "HACBS"), func() {
	defer GinkgoRecover()
	// Initialize the tests controllers
	var fw *framework.Framework
	var err error
	var compName string
	var devNamespace = utils.GetGeneratedNamespace("release-dev")
	var managedNamespace = utils.GetGeneratedNamespace("release-managed")

	var component *appstudioApi.Component

	BeforeAll(func() {
		fw, err = framework.NewFramework("release-e2e-bundle")
		Expect(err).NotTo(HaveOccurred())

		kubeController := tekton.KubeController{
			Commonctrl: *fw.AsKubeAdmin.CommonController,
			Tektonctrl: *fw.AsKubeAdmin.TektonController,
		}

		_, err := fw.AsKubeAdmin.CommonController.CreateTestNamespace(devNamespace)
		Expect(err).NotTo(HaveOccurred(), "Error when creating devNamespace: %v", err)
		GinkgoWriter.Println("Dev Namespace created: %s ", devNamespace)

		_, err = fw.AsKubeAdmin.CommonController.CreateTestNamespace(managedNamespace)
		Expect(err).NotTo(HaveOccurred(), "Error when creating managedNamespace: %v", err)
		GinkgoWriter.Println("Managed Namespace created: %s ", managedNamespace)

		sourceAuthJson := utils.GetEnv("QUAY_TOKEN", "")
		Expect(sourceAuthJson).ToNot(BeEmpty())

		_, err = fw.AsKubeAdmin.CommonController.CreateRegistryAuthSecret(hacbsReleaseTestsTokenSecret, devNamespace, sourceAuthJson)
		Expect(err).ToNot(HaveOccurred())

		_, err = fw.AsKubeAdmin.CommonController.CreateRegistryAuthSecret(redhatAppstudioUserSecret, managedNamespace, sourceAuthJson)
		Expect(err).ToNot(HaveOccurred())

		err = fw.AsKubeAdmin.CommonController.LinkSecretToServiceAccount(devNamespace, hacbsReleaseTestsTokenSecret, serviceAccount, true)
		Expect(err).ToNot(HaveOccurred())

		publicKey, err := kubeController.GetTektonChainsPublicKey()
		Expect(err).ToNot(HaveOccurred())

		Expect(kubeController.CreateOrUpdateSigningSecret(
			publicKey, publicSecretNameAuth, managedNamespace)).To(Succeed())

		defaultEcPolicy, err := kubeController.GetEnterpriseContractPolicy("default", "enterprise-contract-service")
		Expect(err).NotTo(HaveOccurred())

		defaultEcPolicySpec := ecp.EnterpriseContractPolicySpec{
			Description: "Red Hat's enterprise requirements",
			PublicKey:   string(publicKey),
			Sources:     defaultEcPolicy.Spec.Sources,
			Configuration: &ecp.EnterpriseContractPolicyConfiguration{
				Collections: []string{"minimal"},
				Exclude:     []string{"cve"},
			},
		}

		// using cdq since git ref is not known
		compName = componentName
		var componentDetected appservice.ComponentDetectionDescription
		cdq, err := fw.AsKubeAdmin.HasController.CreateComponentDetectionQuery(compName, devNamespace, gitSourceComponentUrl, "", "", "", false)
		Expect(err).NotTo(HaveOccurred())
		Expect(len(cdq.Status.ComponentDetected)).To(Equal(1), "Expected length of the detected Components was not 1")

		for _, compDetected := range cdq.Status.ComponentDetected {
			compName = compDetected.ComponentStub.ComponentName
			componentDetected = compDetected
		}

		_, err = fw.AsKubeAdmin.ReleaseController.CreateReleasePlan(sourceReleasePlanName, devNamespace, applicationNameDefault, managedNamespace, "")
		Expect(err).NotTo(HaveOccurred())

		components := []release.Component{{Name: compName, Repository: releasedImagePushRepo}}
		sc := fw.AsKubeAdmin.ReleaseController.GenerateReleaseStrategyConfig(components)
		scYaml, err := yaml.Marshal(sc)
		Expect(err).ShouldNot(HaveOccurred())

		scPath := "release-default-with-deployment.yaml"
		Expect(fw.AsKubeAdmin.CommonController.Github.CreateRef("strategy-configs", "main", compName)).To(Succeed())
		_, err = fw.AsKubeAdmin.CommonController.Github.CreateFile("strategy-configs", scPath, string(scYaml), compName)
		Expect(err).ShouldNot(HaveOccurred())

		_, err = fw.AsKubeAdmin.ReleaseController.CreateReleaseStrategy("mvp-deploy-strategy", managedNamespace, "deploy-release", "quay.io/hacbs-release/pipeline-deploy-release:0.2", releaseStrategyPolicyDefault, releaseStrategyServiceAccountDefault, []releaseApi.Params{
			{Name: "extraConfigGitUrl", Value: fmt.Sprintf("https://github.com/%s/strategy-configs.git", utils.GetEnv(constants.GITHUB_E2E_ORGANIZATION_ENV, "redhat-appstudio-qe"))},
			{Name: "extraConfigPath", Value: scPath},
			{Name: "extraConfigGitRevision", Value: compName},
		})
		Expect(err).NotTo(HaveOccurred())

		_, err = fw.AsKubeAdmin.GitOpsController.CreateEnvironment(releaseEnvironment, managedNamespace)
		Expect(err).NotTo(HaveOccurred())

		_, err = fw.AsKubeAdmin.ReleaseController.CreateReleasePlanAdmission(targetReleasePlanAdmissionName, devNamespace, applicationNameDefault, managedNamespace, releaseEnvironment, "", "mvp-deploy-strategy")
		Expect(err).NotTo(HaveOccurred())

		_, err = fw.AsKubeAdmin.TektonController.CreateEnterpriseContractPolicy(releaseStrategyPolicyDefault, managedNamespace, defaultEcPolicySpec)
		Expect(err).NotTo(HaveOccurred())

		_, err = fw.AsKubeAdmin.TektonController.CreatePVCInAccessMode(releasePvcName, managedNamespace, corev1.ReadWriteOnce)
		Expect(err).NotTo(HaveOccurred())

		_, err = fw.AsKubeAdmin.CommonController.CreateServiceAccount(releaseStrategyServiceAccountDefault, managedNamespace, managednamespaceSecret)
		Expect(err).NotTo(HaveOccurred())

		_, err = fw.AsKubeAdmin.CommonController.CreateRole("role-release-service-account", managedNamespace, map[string][]string{
			"apiGroupsList": {""},
			"roleResources": {"secrets"},
			"roleVerbs":     {"get", "list", "watch"},
		})
		Expect(err).NotTo(HaveOccurred())

		_, err = fw.AsKubeAdmin.CommonController.CreateRoleBinding("role-release-service-account-binding", managedNamespace, "ServiceAccount", releaseStrategyServiceAccountDefault, "Role", "role-release-service-account", "rbac.authorization.k8s.io")
		Expect(err).NotTo(HaveOccurred())

		_, err = fw.AsKubeAdmin.HasController.CreateHasApplication(applicationNameDefault, devNamespace)
		Expect(err).NotTo(HaveOccurred())

<<<<<<< HEAD
		_, err = fw.AsKubeAdmin.HasController.CreateComponentFromStub(componentDetected, devNamespace, "", "", applicationNameDefault)
=======
		component, err = fw.AsKubeAdmin.HasController.CreateComponent(applicationNameDefault, componentName, devNamespace, gitSourceComponentUrl, "", containerImageUrl, "", "", true)
>>>>>>> e10a9228
		Expect(err).NotTo(HaveOccurred())

		workingDir, err := os.Getwd()
		if err != nil {
			GinkgoWriter.Printf(err.Error())
		}

		// Download copy-applications.sh script from release-utils repo
		args := []string{"https://raw.githubusercontent.com/hacbs-release/release-utils/main/copy-application.sh", "-o", "copy-application.sh"}
		err = utils.ExecuteCommandInASpecificDirectory("curl", args, workingDir)
		Expect(err).NotTo(HaveOccurred())

		args = []string{"775", "copy-application.sh"}
		err = utils.ExecuteCommandInASpecificDirectory("chmod", args, workingDir)
		Expect(err).NotTo(HaveOccurred())

		// Copying application in dev namespace to managed namespace
		args = []string{managedNamespace, "-a", devNamespace + "/" + applicationNameDefault}
		err = utils.ExecuteCommandInASpecificDirectory("./copy-application.sh", args, workingDir)
		Expect(err).NotTo(HaveOccurred())

	})

	AfterAll(func() {
		err = fw.AsKubeAdmin.CommonController.Github.DeleteRef("strategy-configs", compName)
		if err != nil {
			Expect(err.Error()).To(ContainSubstring("Reference does not exist"))
		}
		if !CurrentSpecReport().Failed() {
			Expect(fw.AsKubeAdmin.CommonController.DeleteNamespace(devNamespace)).NotTo(HaveOccurred())
			Expect(fw.AsKubeAdmin.CommonController.DeleteNamespace(managedNamespace)).NotTo(HaveOccurred())
		}
	})

	var _ = Describe("Post-release verification", func() {

<<<<<<< HEAD
		It("verifies that a PipelineRun is created in dev namespace.", func() {
			Eventually(func() bool {
				prList, err := fw.AsKubeAdmin.TektonController.ListAllPipelineRuns(devNamespace)
				if err != nil || prList == nil || len(prList.Items) < 1 {
					return false
				}

				return strings.Contains(prList.Items[0].Name, compName)
			}, releasePipelineRunCreationTimeout, defaultInterval).Should(BeTrue())
		})

		It("verifies that the PipelineRun in dev namespace succeeded.", func() {
			Eventually(func() bool {
				prList, err := fw.AsKubeAdmin.TektonController.ListAllPipelineRuns(devNamespace)
				if prList == nil || err != nil || len(prList.Items) < 1 {
					return false
				}

				return prList.Items[0].HasStarted() && prList.Items[0].IsDone() && prList.Items[0].Status.GetCondition(apis.ConditionSucceeded).IsTrue()
			}, releasePipelineRunCompletionTimeout, defaultInterval).Should(BeTrue())
=======
		It("verifies that a build PipelineRun is created in dev namespace and succeeds", func() {
			Expect(fw.AsKubeAdmin.HasController.WaitForComponentPipelineToBeFinished(component, "", 2)).To(Succeed())
>>>>>>> e10a9228
		})

		It("verifies that in managed namespace will be created a PipelineRun.", func() {
			Eventually(func() bool {
				prList, err := fw.AsKubeAdmin.TektonController.ListAllPipelineRuns(managedNamespace)
				if err != nil || prList == nil || len(prList.Items) < 1 {
					return false
				}

				return strings.Contains(prList.Items[0].Name, "release")
			}, releasePipelineRunCreationTimeout, defaultInterval).Should(BeTrue())
		})

		It("verifies a PipelineRun started in managed namespace succeeded.", func() {
			Eventually(func() bool {
				prList, err := fw.AsKubeAdmin.TektonController.ListAllPipelineRuns(managedNamespace)
				if prList == nil || err != nil || len(prList.Items) < 1 {
					return false
				}

				return prList.Items[0].HasStarted() && prList.Items[0].IsDone() && prList.Items[0].Status.GetCondition(apis.ConditionSucceeded).IsTrue()
			}, releasePipelineRunCompletionTimeout, defaultInterval).Should(BeTrue())
		})

		It("tests a Release should have been created in the dev namespace and succeeded.", func() {
			Eventually(func() bool {
				releaseCreated, err := fw.AsKubeAdmin.ReleaseController.GetFirstReleaseInNamespace(devNamespace)
				if releaseCreated == nil || err != nil {
					return false
				}

				return releaseCreated.IsReleased()
			}, releaseCreationTimeout, defaultInterval).Should(BeTrue())
		})
	})

	It("tests a Release should report the deployment was successful.", func() {
		Eventually(func() bool {
			releaseCreated, err := fw.AsKubeAdmin.ReleaseController.GetFirstReleaseInNamespace(devNamespace)
			if releaseCreated == nil || err != nil || len(releaseCreated.Status.Conditions) < 2 {
				return false
			}

			return releaseCreated.IsDeployed()
		}, releaseCreationTimeout, defaultInterval).Should(BeTrue())
	})
})<|MERGE_RESOLUTION|>--- conflicted
+++ resolved
@@ -7,12 +7,8 @@
 
 	. "github.com/onsi/ginkgo/v2"
 	. "github.com/onsi/gomega"
-<<<<<<< HEAD
 	appservice "github.com/redhat-appstudio/application-api/api/v1alpha1"
 	"github.com/redhat-appstudio/e2e-tests/pkg/constants"
-=======
-	appstudioApi "github.com/redhat-appstudio/application-api/api/v1alpha1"
->>>>>>> e10a9228
 	"github.com/redhat-appstudio/e2e-tests/pkg/framework"
 	"github.com/redhat-appstudio/e2e-tests/pkg/utils"
 	"github.com/redhat-appstudio/e2e-tests/pkg/utils/release"
@@ -33,8 +29,7 @@
 	var compName string
 	var devNamespace = utils.GetGeneratedNamespace("release-dev")
 	var managedNamespace = utils.GetGeneratedNamespace("release-managed")
-
-	var component *appstudioApi.Component
+	var component *appservice.Component
 
 	BeforeAll(func() {
 		fw, err = framework.NewFramework("release-e2e-bundle")
@@ -144,11 +139,7 @@
 		_, err = fw.AsKubeAdmin.HasController.CreateHasApplication(applicationNameDefault, devNamespace)
 		Expect(err).NotTo(HaveOccurred())
 
-<<<<<<< HEAD
-		_, err = fw.AsKubeAdmin.HasController.CreateComponentFromStub(componentDetected, devNamespace, "", "", applicationNameDefault)
-=======
-		component, err = fw.AsKubeAdmin.HasController.CreateComponent(applicationNameDefault, componentName, devNamespace, gitSourceComponentUrl, "", containerImageUrl, "", "", true)
->>>>>>> e10a9228
+		component, err = fw.AsKubeAdmin.HasController.CreateComponentFromStub(componentDetected, devNamespace, "", "", applicationNameDefault)
 		Expect(err).NotTo(HaveOccurred())
 
 		workingDir, err := os.Getwd()
@@ -185,31 +176,8 @@
 
 	var _ = Describe("Post-release verification", func() {
 
-<<<<<<< HEAD
-		It("verifies that a PipelineRun is created in dev namespace.", func() {
-			Eventually(func() bool {
-				prList, err := fw.AsKubeAdmin.TektonController.ListAllPipelineRuns(devNamespace)
-				if err != nil || prList == nil || len(prList.Items) < 1 {
-					return false
-				}
-
-				return strings.Contains(prList.Items[0].Name, compName)
-			}, releasePipelineRunCreationTimeout, defaultInterval).Should(BeTrue())
-		})
-
-		It("verifies that the PipelineRun in dev namespace succeeded.", func() {
-			Eventually(func() bool {
-				prList, err := fw.AsKubeAdmin.TektonController.ListAllPipelineRuns(devNamespace)
-				if prList == nil || err != nil || len(prList.Items) < 1 {
-					return false
-				}
-
-				return prList.Items[0].HasStarted() && prList.Items[0].IsDone() && prList.Items[0].Status.GetCondition(apis.ConditionSucceeded).IsTrue()
-			}, releasePipelineRunCompletionTimeout, defaultInterval).Should(BeTrue())
-=======
 		It("verifies that a build PipelineRun is created in dev namespace and succeeds", func() {
 			Expect(fw.AsKubeAdmin.HasController.WaitForComponentPipelineToBeFinished(component, "", 2)).To(Succeed())
->>>>>>> e10a9228
 		})
 
 		It("verifies that in managed namespace will be created a PipelineRun.", func() {
