package release

import (
	"time"

	appstudiov1alpha1 "github.com/redhat-appstudio/release-service/api/v1alpha1"
	corev1 "k8s.io/api/core/v1"
)

const (
	snapshotName                        = "snapshot"
	destinationReleasePlanAdmissionName = "sre-production"
	releaseStrategyName                 = "strategy"
	releaseName                         = "release"
	releasePipelineName                 = "release-pipeline"
	applicationName                     = "application"
	releasePipelineBundle               = "quay.io/hacbs-release/demo:m5-alpine"
	serviceAccount                      = "pipeline"
	releaseStrategyPolicy               = "policy"
	environment                         = "test-environment"
	releaseStrategyServiceAccount       = "pipeline"

<<<<<<< HEAD
=======
	releasePipelineNameDefault           string = "release"
	applicationNameDefault               string = "appstudio"
	componentName                        string = "dc-metro-map"
	buildPipelineBundleDefault           string = "quay.io/redhat-appstudio/hacbs-templates-bundle:latest"
	buildPipelineBundleDefaultName       string = "build-pipelines-defaults"
	releaseStrategyPolicyDefault         string = "mvp-policy"
	releaseStrategyServiceAccountDefault string = "release-service-account"
	sourceReleasePlanName                string = "source-releaseplan"
	targetReleasePlanAdmissionName       string = "demo"
	releasePvcName                       string = "release-pvc"
	releaseStrategyDefaultName           string = "mvp-strategy"
	releaseEnvironment                   string = "production"
	redhatAppstudioUserSecret            string = "hacbs-release-tests-token"
	hacbsReleaseTestsTokenSecret         string = "redhat-appstudio-registry-pull-secret"
	publicSecretNameAuth                 string = "cosign-public-key"
	gitSourceComponentUrl                string = "https://github.com/scoheb/dc-metro-map"
	sourceKeyName                        string = "release-e2e+release_e2e"
	destinationKeyName                   string = "redhat-appstudio-qe+redhat_appstudio_quality"
	containerImageUrl                    string = "quay.io/redhat-appstudio-qe/dcmetromap:latest"
	releasePipelineBundleDefault         string = "quay.io/hacbs-release/pipeline-release:main"
	roleName                             string = "role-release-service-account"

>>>>>>> c1a23e83
	namespaceCreationTimeout              = 1 * time.Minute
	namespaceDeletionTimeout              = 1 * time.Minute
	snapshotCreationTimeout               = 1 * time.Minute
	releaseStrategyCreationTimeout        = 1 * time.Minute
	releasePlanCreationTimeout            = 1 * time.Minute
	EnterpriseContractPolicyTimeout       = 1 * time.Minute
	releasePlanAdmissionCreationTimeout   = 1 * time.Minute
	releaseCreationTimeout                = 1 * time.Minute
	releasePipelineRunCreationTimeout     = 5 * time.Minute
	releasePipelineRunCompletionTimeout   = 20 * time.Minute
	avgControllerQueryTimeout             = 1 * time.Minute
	pipelineServiceAccountCreationTimeout = 3 * time.Minute

	defaultInterval = 100 * time.Millisecond
)

var paramsReleaseStrategy = []appstudiov1alpha1.Params{
	{Name: "extraConfigGitUrl", Value: "https://github.com/scoheb/strategy-configs.git"},
	{Name: "extraConfigPath", Value: "m6.yaml"},
	{Name: "extraConfigRevision", Value: "main"},
}

var managednamespaceSecret = []corev1.ObjectReference{
	{Name: redhatAppstudioUserSecret},
}

var roleRules = map[string][]string{
	"apiGroupsList": {""},
	"roleResources": {"secrets"},
	"roleVerbs":     {"get", "list", "watch"},
}<|MERGE_RESOLUTION|>--- conflicted
+++ resolved
@@ -20,8 +20,6 @@
 	environment                         = "test-environment"
 	releaseStrategyServiceAccount       = "pipeline"
 
-<<<<<<< HEAD
-=======
 	releasePipelineNameDefault           string = "release"
 	applicationNameDefault               string = "appstudio"
 	componentName                        string = "dc-metro-map"
@@ -44,7 +42,6 @@
 	releasePipelineBundleDefault         string = "quay.io/hacbs-release/pipeline-release:main"
 	roleName                             string = "role-release-service-account"
 
->>>>>>> c1a23e83
 	namespaceCreationTimeout              = 1 * time.Minute
 	namespaceDeletionTimeout              = 1 * time.Minute
 	snapshotCreationTimeout               = 1 * time.Minute
