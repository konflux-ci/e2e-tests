# Red Hat AppStudio E2E Tests and Testing Framework

Testing framework and E2E tests are written in [Go](https://go.dev/) using [Ginkgo](https://onsi.github.io/ginkgo/) and [Gomega](https://onsi.github.io/gomega/) frameworks to cover Red Hat AppStudio.
It is recommended to install AppStudio in E2E mode, but the E2E suite can be also usable in [development and preview modes](https://github.com/redhat-appstudio/infra-deployments#preview-mode-for-your-clusters).

# Features

* Instrumented tests with Ginkgo 2.0 framework. You can find more information in [Ginkgo documentation](https://onsi.github.io/ginkgo/).
* Ability to run the E2E tests everywhere: locally([CRC/OpenShift local](https://developers.redhat.com/products/openshift-local/overview)), OpenShift Cluster, OSD...
* Writes tests results in JUnit XML/JSON file to a custom directory by using `--ginkgo.junit(or json)-report` flag.
* Ability to run the test suites separately.

## Start running E2E tests

All the instructions about installing RHTAP locally/CI and running tests locally/CI can be found in this [Documentation](docs/Installation.md), which contains also information about how to pair Pull Requests when breaking changes are introduced.

## Start developing tests

To develop new tests in RHTAP consider first to reading some tips for a better experience:
* Basic tips to write readable tests. [Documentation](docs/Guidelines.md).
* How to auto generate tests. [Documentation](docs/DeveloperGenerateTest.md).

## Start debugging CI

To onboard a new component in Openshift CI follow this [Documentation](docs/OpenShiftCI.md).
To debug CI jobs follow this [Documentation](docs/InvestigatingCIFailures.md).

<<<<<<< HEAD
***HAPPY TESTING!***
=======
   ```bash
    oc login -u <user> -p <password> --server=<oc_api_url>
   ```

2. Export required (and recommended) environment variables from [default.env](default.env). Copy the file (`cp default.env user.env`), edit the required variables and source it (`source user.env`).

3. Install dependencies:

``` bash
# Install dependencies
$ go mod tidy
# or go mod tidy -compat=1.19
# Copy the dependencies to vendor folder
$ go mod vendor
```

1. Install Red Hat AppStudio in e2e mode. By default the installation script will use the `redhat-appstudio-qe` GitHub organization for pushing changes to `infra-deployments` repository.

**It is recommended to use your fork of [infra-deployments repo](https://github.com/redhat-appstudio/infra-deployments) in your GitHub org instead** - you can change the GitHub organization with environment variable `export MY_GITHUB_ORG=<name-of-your-github-org>`.

Some tests could require you have a Github App created in order to test Component builds via Pipelines as Code. 
Such tests are [rhtap-demo](https://github.com/redhat-appstudio/e2e-tests/blob/main/tests/rhtap-demo/rhtap-demo.go) and [build](https://github.com/redhat-appstudio/e2e-tests/blob/main/tests/build/build.go).

In this case, before you bootstrap a cluster, make sure you [created a Github App for your GitHub account](https://github.com/settings/apps). Fill in following details:
* **GitHub App name**: unique app name
* **Homepage URL**: some dummy URL (like https://example.com)
* **Webhook**: mark as active and put some dummy URL to the **Webhook URL** field
* **Permissions** and **Subscribe to events**: refer to [the guide in PaC documentation](https://pipelinesascode.com/docs/install/github_apps/#setup-manually)
* **Where can this GitHub App be installed?**: Any account

Hit create, make a note of the **App ID** and navigate to the **Private keys** section where you generate a private key that gets downloaded automatically. Then export following environment variables (or if you're using [.env file](default.env), update values of following variables):

```
export E2E_PAC_GITHUB_APP_ID='<YOUR_APP_ID>'

export E2E_PAC_GITHUB_APP_PRIVATE_KEY=$(base64 < /PATH/TO/YOUR/DOWNLOADED/PRIVATE_KEY.pem)
```

Navigate back to [your GitHub App](https://github.com/settings/apps), select **Install App** and select your GitHub org (the one that you're using in `MY_GITHUB_ORG` env var). Feel free to install it to all repositories of that organization or the **forked repositories** currently used by [rhtap-demo](https://github.com/redhat-appstudio/e2e-tests/blob/main/tests/rhtap-demo/rhtap-demo.go) and [build](https://github.com/redhat-appstudio/e2e-tests/blob/main/tests/build/build.go) tests ([`hacbs-test-project`](https://github.com/redhat-appstudio-qe/hacbs-test-project) and [`devfile-sample-hello-world`](https://github.com/redhat-appstudio-qe/devfile-sample-hello-world)).

For bootstrapping a cluster, run the following command:

   ```bash
      make local/cluster/prepare
   ```

More information about how to deploy Red Hat AppStudio
are in the [infra-deployments](https://github.com/redhat-appstudio/infra-deployments) repository.

## Building and running the e2e tests
You can use the following make target to build and run the tests:
   ```bash
      make local/test/e2e
   ```

Or build and run the tests without scripts:
1. Install dependencies and build the tests:

   ``` bash
   # Install dependencies
   $ go mod tidy
   # Copy the dependencies to vendor folder
   $ go mod vendor
   # Create `e2e-appstudio` binary in bin folder. Please add the binary to the path or just execute `./bin/e2e-appstudio`
   $ make build
   ```

2. Run the e2e tests:
The `e2e-appstudio` command is the root command that executes all test functionality. To obtain all available flags for the binary please use `--help` flags. All ginkgo flags and go tests are available in `e2e-appstudio` binary.

Some tests could require you to have specific container image repo's created (if you're using your own container image org/user account (`QUAY_E2E_ORGANIZATION`) or your own GitHub organization (`MY_GITHUB_ORG`)
In that case, before you run the test, make sure you have created
* `test-images` repo in quay.io, i.e. `quay.io/<QUAY_E2E_ORGANIZATION>/test-images` and make it **public**
  * also make sure that the docker config, that is encoded in the value of `QUAY_TOKEN` environment variable, contains a correct credentials required to push to `test-images` repo. And make sure the robot account or user account has the **write** permissions set for `test-images` repo which is required by the tests to push the generated artifacts.
* forked following GitHub repositories to your org (specified in `MY_GITHUB_ORG` env var)
  * https://github.com/redhat-appstudio-qe/devfile-sample-hello-world (for running build-service tests)
  * https://github.com/redhat-appstudio-qe/hacbs-test-project (for rhtap-demo test)
  * https://github.com/redhat-appstudio-qe/strategy-configs (for rhtap-demo test)

   ```bash
    `./bin/e2e-appstudio`
   ```

The instructions for every test suite can be found in the [tests folder](tests), e.g. [has Readme.md](tests/has/README.md).
You can also specify which tests you want to run using [labels](docs/LabelsNaming.md) or [Ginkgo Focus](docs/DeveloperFocus.md).

# Red Hat AppStudio Load Tests

Load tests for AppStudio are also in this repository. More information about load tests are in [LoadTests.md](docs/LoadTests.md).

# Running Red Hat AppStudio Tests in OpenShift CI

Overview for OpenShift CI and AppStudio E2E tests is in [OpenshiftCI.md](docs/OpenShiftCI.md). How to install E2E binary is in [Installation.md](docs/Installation.md).

# Develop new tests

 The current structure of how tests are stored in this repo are as follows:

 * The equivalent of Ginkgo Suites, `*_suite_test.go`, reside in the `cmd/` directory
 * The equivalent of Ginkgo Tests,  `*_test.go`, reside in the `tests/` directory

We've provided some tooling to generate test suite packages and test spec files to get you up and running a little faster:

```bash
      make local/template/generate-test-spec
      make local/template/generate-test-suite
```

For more information refer to [Generate Tests](docs/DeveloperGenerateTest.md).

## Tips
* Make sure you've implemented any required controller functionality that is required for your tests within the following files
   * `pkg/utils/<new controller directory>` - net new controller logic for a new service or component
   * `pkg/framework/framework.go` - import the new controller and update the `Framework` struct to be able to initialize the new controller
* Every test package should be imported to `cmd/e2e_test.go`, e.g. [has](https://github.com/redhat-appstudio/e2e-tests/blob/main/cmd/e2e_test.go#L15).
* Every new test should have correct [labels](docs/LabelsNaming.md).
* Every test should have meaningful description with JIRA/GitHub issue key.
* (Recommended) Use JIRA integration for linking issues and commits (just add JIRA issue key in the commit message).
* When running via mage you can filter the suites run by specifying the
  `E2E_TEST_SUITE_LABEL` environment variable. For example:
  `E2E_TEST_SUITE_LABEL=ec ./mage runE2ETests`
* `klog` level can be controled via `KLOG_VERBOSITY` environment variable. For
  example: `KLOG_VERBOSITY=9 ./mage runE2ETests` would output `curl` commands
  issued via Kubernetes client from sigs.k8s.io/controller-runtime

```golang
// cmd/e2e_test.go
package common

import (
	// ensure these packages are scanned by ginkgo for e2e tests
	_ "github.com/redhat-appstudio/e2e-tests/tests/common"
	_ "github.com/redhat-appstudio/e2e-tests/tests/has"
)
```

# Troubleshooting e2e-tests issues in openshift-ci
The whole process of investigating issues is defined in [InvestigatingCIFailures](docs/InvestigatingCIFailures.md).

# Reporting issues
Please follow the process in [Reporting and escalating CI Issue](docs/InvestigatingCIFailures.md#reporting-and-escalating-ci-issue) for reporting issues.

# Debugging tests
## In vscode
There is launch configuration in `.vscode/launch.json` called `Launch demo suites`.
Running this configuration, you'll be asked for github token and then e2e-demos suite will run with default configuration.
If you want to run/debug different suite, change `-ginkgo.focus` parameter in `.vscode/launch.json`.

# Cleanup of redhat-appstudio-qe org

Our automated tests running in CI create lot of repositories in our redhat-appstudio-qe github org.

There is a mage target that can cleanup those repositories - `mage local:cleanupGithubOrg`.

For more infor & usage, please run `mage -h local:cleanupGithubOrg`.

# PR review process in e2e-tests
* Since RHTAP is leveraging OpenShift CI, [OWNERS](https://github.com/redhat-appstudio/e2e-tests/blob/main/OWNERS) file (in a directory or its parent directory) takes effect in e2e-tests PR review process. Reviewers are selected by [Blunderbuss plugin](https://github.com/kubernetes/test-infra/tree/master/prow/plugins/blunderbuss).
  * [code review process](https://github.com/kubernetes/community/blob/master/contributors/guide/owners.md#the-code-review-process)
  * root [OWNERS](https://github.com/redhat-appstudio/e2e-tests/blob/main/OWNERS) is maintained by the whole RHTAP team, while sub directory OWNERS files are maintained by sub workstream.

* To get a PR merged, the following is needed:
  1. approved label added by selected [approver](https://github.com/kubernetes/community/blob/master/community-membership.md#approver) in relevant OWNERS file through [Blunderbuss plugin](https://github.com/kubernetes/test-infra/tree/master/prow/plugins/blunderbuss).
  2. Tide check passed.
>>>>>>> a6d45d63
<|MERGE_RESOLUTION|>--- conflicted
+++ resolved
@@ -25,171 +25,4 @@
 To onboard a new component in Openshift CI follow this [Documentation](docs/OpenShiftCI.md).
 To debug CI jobs follow this [Documentation](docs/InvestigatingCIFailures.md).
 
-<<<<<<< HEAD
-***HAPPY TESTING!***
-=======
-   ```bash
-    oc login -u <user> -p <password> --server=<oc_api_url>
-   ```
-
-2. Export required (and recommended) environment variables from [default.env](default.env). Copy the file (`cp default.env user.env`), edit the required variables and source it (`source user.env`).
-
-3. Install dependencies:
-
-``` bash
-# Install dependencies
-$ go mod tidy
-# or go mod tidy -compat=1.19
-# Copy the dependencies to vendor folder
-$ go mod vendor
-```
-
-1. Install Red Hat AppStudio in e2e mode. By default the installation script will use the `redhat-appstudio-qe` GitHub organization for pushing changes to `infra-deployments` repository.
-
-**It is recommended to use your fork of [infra-deployments repo](https://github.com/redhat-appstudio/infra-deployments) in your GitHub org instead** - you can change the GitHub organization with environment variable `export MY_GITHUB_ORG=<name-of-your-github-org>`.
-
-Some tests could require you have a Github App created in order to test Component builds via Pipelines as Code. 
-Such tests are [rhtap-demo](https://github.com/redhat-appstudio/e2e-tests/blob/main/tests/rhtap-demo/rhtap-demo.go) and [build](https://github.com/redhat-appstudio/e2e-tests/blob/main/tests/build/build.go).
-
-In this case, before you bootstrap a cluster, make sure you [created a Github App for your GitHub account](https://github.com/settings/apps). Fill in following details:
-* **GitHub App name**: unique app name
-* **Homepage URL**: some dummy URL (like https://example.com)
-* **Webhook**: mark as active and put some dummy URL to the **Webhook URL** field
-* **Permissions** and **Subscribe to events**: refer to [the guide in PaC documentation](https://pipelinesascode.com/docs/install/github_apps/#setup-manually)
-* **Where can this GitHub App be installed?**: Any account
-
-Hit create, make a note of the **App ID** and navigate to the **Private keys** section where you generate a private key that gets downloaded automatically. Then export following environment variables (or if you're using [.env file](default.env), update values of following variables):
-
-```
-export E2E_PAC_GITHUB_APP_ID='<YOUR_APP_ID>'
-
-export E2E_PAC_GITHUB_APP_PRIVATE_KEY=$(base64 < /PATH/TO/YOUR/DOWNLOADED/PRIVATE_KEY.pem)
-```
-
-Navigate back to [your GitHub App](https://github.com/settings/apps), select **Install App** and select your GitHub org (the one that you're using in `MY_GITHUB_ORG` env var). Feel free to install it to all repositories of that organization or the **forked repositories** currently used by [rhtap-demo](https://github.com/redhat-appstudio/e2e-tests/blob/main/tests/rhtap-demo/rhtap-demo.go) and [build](https://github.com/redhat-appstudio/e2e-tests/blob/main/tests/build/build.go) tests ([`hacbs-test-project`](https://github.com/redhat-appstudio-qe/hacbs-test-project) and [`devfile-sample-hello-world`](https://github.com/redhat-appstudio-qe/devfile-sample-hello-world)).
-
-For bootstrapping a cluster, run the following command:
-
-   ```bash
-      make local/cluster/prepare
-   ```
-
-More information about how to deploy Red Hat AppStudio
-are in the [infra-deployments](https://github.com/redhat-appstudio/infra-deployments) repository.
-
-## Building and running the e2e tests
-You can use the following make target to build and run the tests:
-   ```bash
-      make local/test/e2e
-   ```
-
-Or build and run the tests without scripts:
-1. Install dependencies and build the tests:
-
-   ``` bash
-   # Install dependencies
-   $ go mod tidy
-   # Copy the dependencies to vendor folder
-   $ go mod vendor
-   # Create `e2e-appstudio` binary in bin folder. Please add the binary to the path or just execute `./bin/e2e-appstudio`
-   $ make build
-   ```
-
-2. Run the e2e tests:
-The `e2e-appstudio` command is the root command that executes all test functionality. To obtain all available flags for the binary please use `--help` flags. All ginkgo flags and go tests are available in `e2e-appstudio` binary.
-
-Some tests could require you to have specific container image repo's created (if you're using your own container image org/user account (`QUAY_E2E_ORGANIZATION`) or your own GitHub organization (`MY_GITHUB_ORG`)
-In that case, before you run the test, make sure you have created
-* `test-images` repo in quay.io, i.e. `quay.io/<QUAY_E2E_ORGANIZATION>/test-images` and make it **public**
-  * also make sure that the docker config, that is encoded in the value of `QUAY_TOKEN` environment variable, contains a correct credentials required to push to `test-images` repo. And make sure the robot account or user account has the **write** permissions set for `test-images` repo which is required by the tests to push the generated artifacts.
-* forked following GitHub repositories to your org (specified in `MY_GITHUB_ORG` env var)
-  * https://github.com/redhat-appstudio-qe/devfile-sample-hello-world (for running build-service tests)
-  * https://github.com/redhat-appstudio-qe/hacbs-test-project (for rhtap-demo test)
-  * https://github.com/redhat-appstudio-qe/strategy-configs (for rhtap-demo test)
-
-   ```bash
-    `./bin/e2e-appstudio`
-   ```
-
-The instructions for every test suite can be found in the [tests folder](tests), e.g. [has Readme.md](tests/has/README.md).
-You can also specify which tests you want to run using [labels](docs/LabelsNaming.md) or [Ginkgo Focus](docs/DeveloperFocus.md).
-
-# Red Hat AppStudio Load Tests
-
-Load tests for AppStudio are also in this repository. More information about load tests are in [LoadTests.md](docs/LoadTests.md).
-
-# Running Red Hat AppStudio Tests in OpenShift CI
-
-Overview for OpenShift CI and AppStudio E2E tests is in [OpenshiftCI.md](docs/OpenShiftCI.md). How to install E2E binary is in [Installation.md](docs/Installation.md).
-
-# Develop new tests
-
- The current structure of how tests are stored in this repo are as follows:
-
- * The equivalent of Ginkgo Suites, `*_suite_test.go`, reside in the `cmd/` directory
- * The equivalent of Ginkgo Tests,  `*_test.go`, reside in the `tests/` directory
-
-We've provided some tooling to generate test suite packages and test spec files to get you up and running a little faster:
-
-```bash
-      make local/template/generate-test-spec
-      make local/template/generate-test-suite
-```
-
-For more information refer to [Generate Tests](docs/DeveloperGenerateTest.md).
-
-## Tips
-* Make sure you've implemented any required controller functionality that is required for your tests within the following files
-   * `pkg/utils/<new controller directory>` - net new controller logic for a new service or component
-   * `pkg/framework/framework.go` - import the new controller and update the `Framework` struct to be able to initialize the new controller
-* Every test package should be imported to `cmd/e2e_test.go`, e.g. [has](https://github.com/redhat-appstudio/e2e-tests/blob/main/cmd/e2e_test.go#L15).
-* Every new test should have correct [labels](docs/LabelsNaming.md).
-* Every test should have meaningful description with JIRA/GitHub issue key.
-* (Recommended) Use JIRA integration for linking issues and commits (just add JIRA issue key in the commit message).
-* When running via mage you can filter the suites run by specifying the
-  `E2E_TEST_SUITE_LABEL` environment variable. For example:
-  `E2E_TEST_SUITE_LABEL=ec ./mage runE2ETests`
-* `klog` level can be controled via `KLOG_VERBOSITY` environment variable. For
-  example: `KLOG_VERBOSITY=9 ./mage runE2ETests` would output `curl` commands
-  issued via Kubernetes client from sigs.k8s.io/controller-runtime
-
-```golang
-// cmd/e2e_test.go
-package common
-
-import (
-	// ensure these packages are scanned by ginkgo for e2e tests
-	_ "github.com/redhat-appstudio/e2e-tests/tests/common"
-	_ "github.com/redhat-appstudio/e2e-tests/tests/has"
-)
-```
-
-# Troubleshooting e2e-tests issues in openshift-ci
-The whole process of investigating issues is defined in [InvestigatingCIFailures](docs/InvestigatingCIFailures.md).
-
-# Reporting issues
-Please follow the process in [Reporting and escalating CI Issue](docs/InvestigatingCIFailures.md#reporting-and-escalating-ci-issue) for reporting issues.
-
-# Debugging tests
-## In vscode
-There is launch configuration in `.vscode/launch.json` called `Launch demo suites`.
-Running this configuration, you'll be asked for github token and then e2e-demos suite will run with default configuration.
-If you want to run/debug different suite, change `-ginkgo.focus` parameter in `.vscode/launch.json`.
-
-# Cleanup of redhat-appstudio-qe org
-
-Our automated tests running in CI create lot of repositories in our redhat-appstudio-qe github org.
-
-There is a mage target that can cleanup those repositories - `mage local:cleanupGithubOrg`.
-
-For more infor & usage, please run `mage -h local:cleanupGithubOrg`.
-
-# PR review process in e2e-tests
-* Since RHTAP is leveraging OpenShift CI, [OWNERS](https://github.com/redhat-appstudio/e2e-tests/blob/main/OWNERS) file (in a directory or its parent directory) takes effect in e2e-tests PR review process. Reviewers are selected by [Blunderbuss plugin](https://github.com/kubernetes/test-infra/tree/master/prow/plugins/blunderbuss).
-  * [code review process](https://github.com/kubernetes/community/blob/master/contributors/guide/owners.md#the-code-review-process)
-  * root [OWNERS](https://github.com/redhat-appstudio/e2e-tests/blob/main/OWNERS) is maintained by the whole RHTAP team, while sub directory OWNERS files are maintained by sub workstream.
-
-* To get a PR merged, the following is needed:
-  1. approved label added by selected [approver](https://github.com/kubernetes/community/blob/master/community-membership.md#approver) in relevant OWNERS file through [Blunderbuss plugin](https://github.com/kubernetes/test-infra/tree/master/prow/plugins/blunderbuss).
-  2. Tide check passed.
->>>>>>> a6d45d63
+***HAPPY TESTING!***