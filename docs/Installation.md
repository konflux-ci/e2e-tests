<<<<<<< HEAD
# Installation of AppStudio E2E Mode

The following will walk through the deployment of AppStudio E2E mode in Openshift CI Pull Requests jobs

## Prerequisites

Before deploying the tooling, you must have the following prepared

* An OpenShift 4.9 or higher Environment
* A machine from which to run the install (usually your laptop)
  * The OpenShift Command Line Tool (oc)
  * yq
  * jq
  * git
  * Github Token with the following permissions
    * `repo`
    * `delete_repo`
  * Valid quay token where to push AppStudio components images generated by the e2e framework

## Initial Deployment Steps

Before starting the deployment steps of appstudio in e2e mode in Openshift CI you should skip the first 2 steps

1. Access To Openshift Cluster.

2. Login to the cluster as `admin`

   ```bash
    oc login -u <user> -p <password> --server=<oc_api_url>
   ```

3. Install Red Hat App Studio in e2e mode. The e2e framework by default will use the `redhat-appstudio-qe` github organization by default. If you want to change the github org you should define `GITHUB_E2E_ORGANIZATION` environment with your custom github organization

   ```bash
   make local/cluster/prepare
   ```

4. Run the e2e tests

   ```bash
   make local/test/e2e
   ```

Where are:

The following environments are used to launch the Red Hat AppStudio installation in e2e mode and the tests execution:

| Variable | Required | Explanation | Default Value |
|---|---|---|---|
| `GITHUB_TOKEN` | yes | A github token used to create AppStudio applications in github  | ''  |
| `QUAY_TOKEN` | yes | A quay token to push components images to quay.io. Note the quay token must be your dockerconfigjson encoded in base64 format, e.g. `ewogI3dJhdXRocyI6I...` | '' |
| `GITHUB_E2E_ORGANIZATION` | no | GitHub Organization where to create/push Red Hat AppStudio Applications  | `redhat-appstudio-qe`  |
| `QUAY_E2E_ORGANIZATION` | no | Quay organization where to push components containers | `redhat-appstudio-qe` |
| `E2E_APPLICATIONS_NAMESPACE` | no | Name of the namespace used for running HAS E2E tests | `appstudio-e2e-test` |
| `PRIVATE_DEVFILE_SAMPLE` | no | The name of the private git repository used in HAS E2E tests. Your GITHUB_TOKEN should be able to read from it. | `https://github.com/redhat-appstudio-qe/private-quarkus-devfile-sample` |
| `QUAY_OAUTH_USER` | no | A quay.io username used to push/build containers. See e2e-demo [instructions](../tests/e2e-demos/Readme.md)  | ''  |
| `QUAY_OAUTH_TOKEN` | no | A quay.io token used to push/build containers. Note: the token and username must be a robot account with access to your repository. See e2e-demo [instructions](../tests/e2e-demos/Readme.md) | '' |

### Setting up the required tokens

#### GitHub token

[Instructions for creating a Personal Access Token](https://docs.github.com/en/authentication/keeping-your-account-and-data-secure/creating-a-personal-access-token)

Make sure to give the token the permissions listed in [Prerequisites](#prerequisites).

Copy the resulting token (should look similar to `ghp_Iq...`) and save it off somewhere as you'll be using it for the GITHUB_TOKEN environment variable whenever you want to run the e2e suite.

#### Quay token

Go to your profile (in Quay click your username in the upper right, click Account Settings). From your profile, look for CLI Password and click the Generate Encrypted Password link. Click on Kubernetes Secret in the left pane. Click on the link for View username-secret.yml. Copy the string listed after `.dockerconfigjson` (should look similar to `ewogI3...`). Save the string off somewhere as you'll be using it for the QUAY_TOKEN environment variable whenever you want to run the e2e suite.
=======
# Installation of AppStudio E2E Mode in OpenShift CI
>>>>>>> 61d7ecab

The following guide will walk through the deployment of AppStudio E2E mode in Openshift CI Pull Requests jobs

## Install e2e binary in openshift-ci and use pairing PRs feature

The e2e tests are executed against almost all AppStudio repositories.

Sometimes when we have changes in AppStudio we are introducing some breaking changes and the e2e will fail. To prevent this the e2e framework installation in openshift-ci support a new feature of pairing the PR opened against an AppStudio repository with the e2e forks based in branch names. Before the e2e framework will be executed in openshift-ci, the logic automatically tries to pair a PR opened in some repo with a branch of the same name that
potentially could exists in the developer's fork of the e2e repository

For example, if a developer with GH account `cooljohn` opens a PR (for application-service repo) from a branch `new-feature`, then the logic checks if there is a branch `new-feature` also in the `cooljohn/e2e-tests` fork and if exists will start to install the e2e framework from those branch

Pairing PRs is handled automatically by running this command from a root directory of this repository:

```bash
   make ci/test/e2e
```<|MERGE_RESOLUTION|>--- conflicted
+++ resolved
@@ -1,4 +1,3 @@
-<<<<<<< HEAD
 # Installation of AppStudio E2E Mode
 
 The following will walk through the deployment of AppStudio E2E mode in Openshift CI Pull Requests jobs
@@ -70,9 +69,7 @@
 #### Quay token
 
 Go to your profile (in Quay click your username in the upper right, click Account Settings). From your profile, look for CLI Password and click the Generate Encrypted Password link. Click on Kubernetes Secret in the left pane. Click on the link for View username-secret.yml. Copy the string listed after `.dockerconfigjson` (should look similar to `ewogI3...`). Save the string off somewhere as you'll be using it for the QUAY_TOKEN environment variable whenever you want to run the e2e suite.
-=======
 # Installation of AppStudio E2E Mode in OpenShift CI
->>>>>>> 61d7ecab
 
 The following guide will walk through the deployment of AppStudio E2E mode in Openshift CI Pull Requests jobs
 
