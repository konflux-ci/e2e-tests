package cmd

import (
	"encoding/json"
	"flag"
	"fmt"
	"os"
	"runtime"
	"strconv"
	"strings"
	"sync"
	"sync/atomic"
	"time"

	"github.com/codeready-toolchain/toolchain-e2e/setup/auth"
	"github.com/codeready-toolchain/toolchain-e2e/setup/metrics"
	"github.com/codeready-toolchain/toolchain-e2e/setup/metrics/queries"
	"github.com/codeready-toolchain/toolchain-e2e/setup/terminal"
	"github.com/google/uuid"
	"github.com/gosuri/uiprogress"
	"github.com/gosuri/uitable/util/strutil"
	"github.com/redhat-appstudio/e2e-tests/pkg/constants"
	"github.com/redhat-appstudio/e2e-tests/pkg/framework"
	"github.com/redhat-appstudio/e2e-tests/pkg/utils"
	"github.com/spf13/cobra"
	"k8s.io/apimachinery/pkg/util/rand"
	k8swait "k8s.io/apimachinery/pkg/util/wait"
	"k8s.io/klog/v2"
	"knative.dev/pkg/apis"
)

var (
	usernamePrefix       = "testuser"
	numberOfUsers        int
	waitPipelines        bool
	verbose              bool
	QuarkusDevfileSource string = "https://github.com/devfile-samples/devfile-sample-code-with-quarkus"
	token                string
	logConsole           bool
	failFast             bool
	disableMetrics       bool
	threadCount          int
)

var (
	AverageUserCreationTime            []time.Duration
	AverageResourceCreationTimePerUser []time.Duration
	AveragePipelineRunTimePerUser      []time.Duration
	FailedUserCreations                []int64
	FailedResourceCreations            []int64
	FailedPipelineRuns                 []int64
	frameworkMap                       *sync.Map
	errorOccurredMap                   map[int]ErrorOccurrence
	errorMutex                         = &sync.Mutex{}
	usersBarMutex                      = &sync.Mutex{}
	resourcesBarMutex                  = &sync.Mutex{}
	pipelinesBarMutex                  = &sync.Mutex{}
	threadsWG                          *sync.WaitGroup
	logData                            LogData
)

type ErrorOccurrence struct {
	ErrorCode     int    `json:"errorCode"`
	LatestMessage string `json:"latestMessage"`
	Count         int    `json:"count"`
}

type LogData struct {
	Timestamp                    string            `json:"timestamp"`
	EndTimestamp                 string            `json:"endTimestamp"`
	MachineName                  string            `json:"machineName"`
	BinaryDetails                string            `json:"binaryDetails"`
	NumberOfThreads              int               `json:"threads"`
	NumberOfUsersPerThread       int               `json:"usersPerThread"`
	NumberOfUsers                int               `json:"totalUsers"`
	LoadTestCompletionStatus     string            `json:"status"`
	AverageTimeToSpinUpUsers     float64           `json:"createUserTimeAvg"`
	AverageTimeToCreateResources float64           `json:"createResourcesTimeAvg"`
	AverageTimeToRunPipelines    float64           `json:"runPipelineTimeAvg"`
	UserCreationFailureCount     int64             `json:"createUserFailures"`
	UserCreationFailureRate      float64           `json:"createUserFailureRate"`
	ResourceCreationFailureCount int64             `json:"createResourcesFailures"`
	ResourceCreationFailureRate  float64           `json:"createResourcesFailureRate"`
	PipelineRunFailureCount      int64             `json:"runPipelineFailures"`
	PipelineRunFailureRate       float64           `json:"runPipelineFailureRate"`
	ErrorsOccurred               []ErrorOccurrence `json:"errors"`
	ErrorsTotal                  int               `json:"errorsTotal"`
}

func createLogDataJSON(outputFile string, logDataInput LogData) error {
	jsonData, err := json.MarshalIndent(logDataInput, "", "  ")
	if err != nil {
		return fmt.Errorf("error marshalling JSON: %v", err)
	}

	err = os.WriteFile(outputFile, jsonData, 0644)
	if err != nil {
		return fmt.Errorf("error writing JSON file: %v", err)
	}

	return nil
}

var rootCmd = &cobra.Command{
	Use:           "load-test",
	Short:         "Used to Generate Users and Run Load Tests on AppStudio.",
	Long:          `Used to Generate Users and Run Load Tests on AppStudio.`,
	SilenceErrors: true,
	SilenceUsage:  false,
	Args:          cobra.NoArgs,
	Run:           setup,
}

func ExecuteLoadTest() {
	err := rootCmd.Execute()
	if err != nil {
		os.Exit(1)
	}
}

func init() {
	rootCmd.Flags().StringVar(&usernamePrefix, "username", usernamePrefix, "the prefix used for usersignup names")
	// TODO use a custom kubeconfig and introduce debug logging and trace
	rootCmd.Flags().BoolVarP(&verbose, "verbose", "v", false, "if 'debug' traces should be displayed in the console")
	rootCmd.Flags().IntVarP(&numberOfUsers, "users", "u", 5, "the number of user accounts to provision per thread")
	rootCmd.Flags().BoolVarP(&waitPipelines, "waitpipelines", "w", false, "if you want to wait for pipelines to finish")
	rootCmd.Flags().BoolVarP(&logConsole, "log-to-console", "l", false, "if you want to log to console in addition to the log file")
	rootCmd.Flags().BoolVar(&failFast, "fail-fast", false, "if you want the test to fail fast at first failure")
	rootCmd.Flags().BoolVar(&disableMetrics, "disable-metrics", false, "if you want to disable metrics gathering")
	rootCmd.Flags().IntVarP(&threadCount, "threads", "t", 1, "number of concurrent threads to execute")
}

func logError(errCode int, message string) {
	msg := fmt.Sprintf("Error #%d: %s", errCode, message)
	if failFast {
		klog.Fatalln(msg)
	} else {
		klog.Errorln(msg)
	}
	errorMutex.Lock()
	defer errorMutex.Unlock()
	errorOccurrence, ok := errorOccurredMap[errCode]
	if ok {
		errorOccurrence.Count += 1
		errorOccurrence.LatestMessage = message
		errorOccurredMap[errCode] = errorOccurrence
	} else {
		errorOccurrence := ErrorOccurrence{
			ErrorCode:     errCode,
			LatestMessage: message,
			Count:         1,
		}
		errorOccurredMap[errCode] = errorOccurrence
	}
	logData.ErrorsTotal += 1
}

func setKlogFlag(fs flag.FlagSet, name string, value string) {
	err := fs.Set(name, value)
	if err != nil {
		klog.Fatalf("Unable to set klog flag %s: %v", name, err)
	}
}

func setup(cmd *cobra.Command, args []string) {
	cmd.SilenceUsage = true
	term := terminal.New(cmd.InOrStdin, cmd.OutOrStdout, verbose)

	logFile, err := os.Create("load-tests.log")
	if err != nil {
		klog.Fatalf("Error creating log file: %v", err)
	}
	var fs flag.FlagSet
	klog.InitFlags(&fs)
	setKlogFlag(fs, "log_file", logFile.Name())
	setKlogFlag(fs, "logtostderr", "false")
	setKlogFlag(fs, "alsologtostderr", strconv.FormatBool(logConsole))

	overallCount := numberOfUsers * threadCount

	klog.Infof("Number of threads: %d", threadCount)
	klog.Infof("Number of users per thread: %d", numberOfUsers)
	klog.Infof("Number of users overall: %d", overallCount)

	klog.Infof("🕖 initializing...\n")
	globalframework, err := framework.NewFramework("load-tests")
	if err != nil {
		klog.Fatalf("error creating client-go %v", err)
	}

	if len(token) == 0 {
		token, err = auth.GetTokenFromOC()
		if err != nil {
			tokenRequestURI, err := auth.GetTokenRequestURI(globalframework.AsKubeAdmin.CommonController.KubeRest())
			if err != nil {
				klog.Fatalf("a token is required to capture metrics, use oc login to log into the cluster: %v", err)
			}
			klog.Fatalf("a token is required to capture metrics, use oc login to log into the cluster. alternatively request a token and use the token flag: %v", tokenRequestURI)
		}
	}

	var stopMetrics chan struct{}
	var metricsInstance *metrics.Gatherer
	if !disableMetrics {
		metricsInstance = metrics.NewEmpty(term, globalframework.AsKubeAdmin.CommonController.KubeRest(), 10*time.Minute)

		prometheusClient := metrics.GetPrometheusClient(term, globalframework.AsKubeAdmin.CommonController.KubeRest(), token)

		metricsInstance.AddQueries(
			queries.QueryClusterCPUUtilisation(prometheusClient),
			queries.QueryClusterMemoryUtilisation(prometheusClient),
			queries.QueryNodeMemoryUtilisation(prometheusClient),
			queries.QueryEtcdMemoryUsage(prometheusClient),
			queries.QueryWorkloadCPUUsage(prometheusClient, constants.OLMOperatorNamespace, constants.OLMOperatorWorkload),
			queries.QueryWorkloadMemoryUsage(prometheusClient, constants.OLMOperatorNamespace, constants.OLMOperatorWorkload),
			queries.QueryOpenshiftKubeAPIMemoryUtilisation(prometheusClient),
			queries.QueryWorkloadCPUUsage(prometheusClient, constants.OSAPIServerNamespace, constants.OSAPIServerWorkload),
			queries.QueryWorkloadMemoryUsage(prometheusClient, constants.OSAPIServerNamespace, constants.OSAPIServerWorkload),
			queries.QueryWorkloadCPUUsage(prometheusClient, constants.HostOperatorNamespace, constants.HostOperatorWorkload),
			queries.QueryWorkloadMemoryUsage(prometheusClient, constants.HostOperatorNamespace, constants.HostOperatorWorkload),
			queries.QueryWorkloadCPUUsage(prometheusClient, constants.MemberOperatorNamespace, constants.MemberOperatorWorkload),
			queries.QueryWorkloadMemoryUsage(prometheusClient, constants.MemberOperatorNamespace, constants.MemberOperatorWorkload),
			queries.QueryWorkloadCPUUsage(prometheusClient, "application-service", "application-service-application-service-controller-manager"),
			queries.QueryWorkloadMemoryUsage(prometheusClient, "application-service", "application-service-application-service-controller-manager"),
			queries.QueryWorkloadCPUUsage(prometheusClient, "build-service", "build-service-controller-manager"),
			queries.QueryWorkloadMemoryUsage(prometheusClient, "build-service", "build-service-controller-manager"),
		)
		stopMetrics = metricsInstance.StartGathering()

		klog.Infof("Sleeping till all metrics queries gets init")
		time.Sleep(time.Second * 10)
	}

	machineName, err := os.Hostname()
	if err != nil {
		klog.Errorf("error getting hostname: %v\n", err)
		return
	}

	goVersion := runtime.Version()
	goOS := runtime.GOOS
	goArch := runtime.GOARCH
	binaryDetails := fmt.Sprintf("Built with %s for %s/%s", goVersion, goOS, goArch)

	logData = LogData{
		Timestamp:              time.Now().Format("2006-01-02T15:04:05Z07:00"),
		MachineName:            machineName,
		BinaryDetails:          binaryDetails,
		NumberOfThreads:        threadCount,
		NumberOfUsersPerThread: numberOfUsers,
		NumberOfUsers:          overallCount,
	}

	klog.Infof("🍿 provisioning users...\n")

	uip := uiprogress.New()
	uip.Start()

	barLength := 60

	AppStudioUsersBar := uip.AddBar(overallCount).AppendCompleted().PrependFunc(func(b *uiprogress.Bar) string {
		return strutil.PadLeft(fmt.Sprintf("Creating AppStudio Users (%d/%d) [%d failed]", b.Current(), overallCount, sumFromArray(FailedUserCreations)), barLength, ' ')
	})

	ResourcesBar := uip.AddBar(overallCount).AppendCompleted().PrependFunc(func(b *uiprogress.Bar) string {
		return strutil.PadLeft(fmt.Sprintf("Creating AppStudio User Resources (%d/%d) [%d failed]", b.Current(), overallCount, sumFromArray(FailedResourceCreations)), barLength, ' ')
	})

	PipelinesBar := uip.AddBar(overallCount).AppendCompleted().PrependFunc(func(b *uiprogress.Bar) string {
		return strutil.PadLeft(fmt.Sprintf("Waiting for pipelines to finish (%d/%d) [%d failed]", b.Current(), overallCount, sumFromArray(FailedPipelineRuns)), barLength, ' ')
	})

	AverageUserCreationTime = make([]time.Duration, threadCount)
	AverageResourceCreationTimePerUser = make([]time.Duration, threadCount)
	AveragePipelineRunTimePerUser = make([]time.Duration, threadCount)
	FailedUserCreations = make([]int64, threadCount)
	FailedResourceCreations = make([]int64, threadCount)
	FailedPipelineRuns = make([]int64, threadCount)
<<<<<<< HEAD
	frameworkMap := make(map[string]*framework.Framework)
=======
	frameworkMap = &sync.Map{}
	errorOccurredMap = make(map[int]ErrorOccurrence)
>>>>>>> cc4ed812

	rand.Seed(time.Now().UnixNano())

	threadsWG = &sync.WaitGroup{}
	threadsWG.Add(threadCount)
	for thread := 0; thread < threadCount; thread++ {
		go userJourneyThread(frameworkMap, threadsWG, thread, AppStudioUsersBar, ResourcesBar, PipelinesBar)
	}

	// Todo add cleanup functions that will delete user signups

	threadsWG.Wait()
	uip.Stop()

	logData.EndTimestamp = time.Now().Format("2006-01-02T15:04:05Z07:00")

	logData.LoadTestCompletionStatus = "Completed"

	averageTimeToSpinUpUsers := averageDurationFromArray(AverageUserCreationTime)
	logData.AverageTimeToSpinUpUsers = averageTimeToSpinUpUsers

	averageTimeToCreateResources := averageDurationFromArray(AverageResourceCreationTimePerUser)
	logData.AverageTimeToCreateResources = averageTimeToCreateResources

	averageTimeToRunPipelines := averageDurationFromArray(AveragePipelineRunTimePerUser)
	logData.AverageTimeToRunPipelines = averageTimeToRunPipelines

	userCreationFailureCount := sumFromArray(FailedUserCreations)
	logData.UserCreationFailureCount = userCreationFailureCount

	userCreationFailureRate := float64(sumFromArray(FailedUserCreations)) / float64(overallCount)
	logData.UserCreationFailureRate = userCreationFailureRate

	resourceCreationFailureCount := sumFromArray(FailedResourceCreations)
	logData.ResourceCreationFailureCount = resourceCreationFailureCount

	resourceCreationFailureRate := float64(sumFromArray(FailedResourceCreations)) / float64(overallCount)
	logData.ResourceCreationFailureRate = resourceCreationFailureRate

	pipelineRunFailureCount := sumFromArray(FailedPipelineRuns)
	logData.PipelineRunFailureCount = pipelineRunFailureCount

	pipelineRunFailureRate := float64(sumFromArray(FailedPipelineRuns)) / float64(overallCount)
	logData.PipelineRunFailureRate = pipelineRunFailureRate

	klog.Infof("🏁 Load Test Completed!")
	klog.Infof("📈 Results 📉")
	klog.Infof("Average Time taken to spin up users: %.2f s", averageTimeToSpinUpUsers)
	klog.Infof("Average Time taken to Create Resources: %.2f s", averageTimeToCreateResources)
	klog.Infof("Average Time taken to Run Pipelines: %.2f s", averageTimeToRunPipelines)
	klog.Infof("Number of times user creation failed: %d (%.2f %%)", userCreationFailureCount, userCreationFailureRate*100)
	klog.Infof("Number of times resource creation failed: %d (%.2f %%)", resourceCreationFailureCount, resourceCreationFailureRate*100)
	klog.Infof("Number of times pipeline run failed: %d (%.2f %%)", pipelineRunFailureCount, pipelineRunFailureRate*100)
	var errorOccurredList []ErrorOccurrence
	for _, errorOccurrence := range errorOccurredMap {
		errorOccurredList = append(errorOccurredList, errorOccurrence)
		klog.Infof("Number of error #%d occured: %d", errorOccurrence.ErrorCode, errorOccurrence.Count)
	}
	logData.ErrorsOccurred = errorOccurredList
	klog.Infof("Total number of errors occured: %d", logData.ErrorsTotal)

	err = createLogDataJSON("load-tests.json", logData)
	if err != nil {
		klog.Errorf("error while marshalling JSON: %v\n", err)
	}

	klog.StopFlushDaemon()
	klog.Flush()
	if !disableMetrics {
		defer close(stopMetrics)
		metricsInstance.PrintResults()
	}
}

func averageDurationFromArray(durations []time.Duration) float64 {
	sum := 0.0
	for _, i := range durations {
		sum += i.Seconds()
	}
	return sum / float64(len(durations))
}

func sumFromArray(array []int64) int64 {
	sum := int64(0)
	for _, i := range array {
		sum += i
	}
	return sum
}

func increaseBar(bar *uiprogress.Bar, mutex *sync.Mutex) {
	mutex.Lock()
	defer mutex.Unlock()
	bar.Incr()
}

func frameworkForUser(username string) *framework.Framework {
	val, ok := frameworkMap.Load(username)
	if ok {
		framework, ok2 := val.(*framework.Framework)
		if ok2 {
			return framework
		} else {
			klog.Errorf("Invalid type of map value: %+v", val)
		}
	}
	return nil
}

func tryNewFramework(username string, timeout time.Duration) (*framework.Framework, error) {
	ch := make(chan *framework.Framework)
	var fw *framework.Framework
	var err error
	go func() {
		fw, err = framework.NewFrameworkWithTimeout(username, time.Minute*60)
		ch <- fw
	}()

	var ret *framework.Framework

	select {
	case result := <-ch:
		ret = result
	case <-time.After(timeout):
		ret = nil
		err = fmt.Errorf("unable to create new framework for user %s within %v", username, timeout)
	}

	return ret, err
}

func userJourneyThread(frameworkMap *sync.Map, threadWaitGroup *sync.WaitGroup, threadIndex int, usersBar *uiprogress.Bar, resourcesBar *uiprogress.Bar, pipelinesBar *uiprogress.Bar) {
	chUsers := make(chan string, numberOfUsers)
	chPipelines := make(chan string, numberOfUsers)

	defer threadWaitGroup.Done()

	var wg *sync.WaitGroup = &sync.WaitGroup{}

	if waitPipelines {
		wg.Add(3)
	} else {
		wg.Add(2)
	}

	go func() {
		defer wg.Done()
		for userIndex := 1; userIndex <= numberOfUsers; userIndex++ {
			startTime := time.Now()
			username := fmt.Sprintf("%s-%04d", usernamePrefix, threadIndex*numberOfUsers+userIndex)
			framework, err := tryNewFramework(username, 60*time.Minute)
			if err != nil {
<<<<<<< HEAD
				klog.Fatalf(err.Error())
=======
				logError(1, fmt.Sprintf("Unable to provision user '%s': %v", username, err))
				atomic.StoreInt64(&FailedUserCreations[threadIndex], atomic.AddInt64(&FailedUserCreations[threadIndex], 1))
				increaseBar(usersBar, usersBarMutex)
				continue
			} else {
				frameworkMap.Store(username, framework)
>>>>>>> cc4ed812
			}

			chUsers <- username

			UserCreationTime := time.Since(startTime)
			AverageUserCreationTime[threadIndex] += UserCreationTime
			increaseBar(usersBar, usersBarMutex)
		}
		close(chUsers)
	}()

	go func() {
		defer wg.Done()
		for username := range chUsers {
			startTime := time.Now()
			framework := frameworkForUser(username)
			if framework == nil {
				logError(2, fmt.Sprintf("Framework not found for username %s", username))
				increaseBar(resourcesBar, resourcesBarMutex)
				continue
			}
			usernamespace := framework.UserNamespace
			_, errors := framework.AsKubeAdmin.CommonController.CreateRegistryAuthSecret(
				constants.RegistryAuthSecretName,
				usernamespace,
				utils.GetDockerConfigJson(),
			)
			if errors != nil {
				logError(3, fmt.Sprintf("Unable to create the secret %s in namespace %s: %v", constants.RegistryAuthSecretName, usernamespace, errors))
				atomic.StoreInt64(&FailedResourceCreations[threadIndex], atomic.AddInt64(&FailedResourceCreations[threadIndex], 1))
				increaseBar(resourcesBar, resourcesBarMutex)
				continue
			}
			ApplicationName := fmt.Sprintf("%s-app", username)
			app, err := framework.AsKubeDeveloper.HasController.CreateHasApplicationWithTimeout(ApplicationName, usernamespace, 60*time.Minute)
			if err != nil {
				logError(4, fmt.Sprintf("Unable to create the Application %s: %v", ApplicationName, err))
				atomic.StoreInt64(&FailedResourceCreations[threadIndex], atomic.AddInt64(&FailedResourceCreations[threadIndex], 1))
				increaseBar(resourcesBar, resourcesBarMutex)
				continue
			}
			gitopsRepoTimeout := 60 * time.Second
			if err := utils.WaitUntil(framework.AsKubeDeveloper.HasController.ApplicationGitopsRepoExists(app.Status.Devfile), gitopsRepoTimeout); err != nil {
				logError(5, fmt.Sprintf("Unable to create application %s gitops repo within %v: %v", ApplicationName, gitopsRepoTimeout, err))
				atomic.StoreInt64(&FailedResourceCreations[threadIndex], atomic.AddInt64(&FailedResourceCreations[threadIndex], 1))
				increaseBar(resourcesBar, resourcesBarMutex)
				continue
			}
			ComponentName := fmt.Sprintf("%s-component", username)
			ComponentContainerImage := fmt.Sprintf("quay.io/%s/test-images:%s-%s", utils.GetQuayIOOrganization(), username, strings.Replace(uuid.New().String(), "-", "", -1))
			component, err := framework.AsKubeDeveloper.HasController.CreateComponent(
				ApplicationName,
				ComponentName,
				usernamespace,
				QuarkusDevfileSource,
				"",
				"",
				ComponentContainerImage,
				"",
				true,
			)
			if err != nil {
				logError(6, fmt.Sprintf("Unable to create the Component %s: %v", ComponentName, err))
				atomic.StoreInt64(&FailedResourceCreations[threadIndex], atomic.AddInt64(&FailedResourceCreations[threadIndex], 1))
				increaseBar(resourcesBar, resourcesBarMutex)
				continue
			}
			if component.Name != ComponentName {
				logError(7, fmt.Sprintf("Actual component name (%s) does not match expected (%s): %v", component.Name, ComponentName, err))
				atomic.StoreInt64(&FailedResourceCreations[threadIndex], atomic.AddInt64(&FailedResourceCreations[threadIndex], 1))
				increaseBar(resourcesBar, resourcesBarMutex)
				continue
			}
			ResourceCreationTime := time.Since(startTime)
			AverageResourceCreationTimePerUser[threadIndex] += ResourceCreationTime

			chPipelines <- username
			increaseBar(resourcesBar, resourcesBarMutex)
		}
		close(chPipelines)
	}()

	if waitPipelines {
		go func() {
			defer wg.Done()
			for username := range chPipelines {
				framework := frameworkForUser(username)
				if framework == nil {
					logError(8, fmt.Sprintf("Framework not found for username %s", username))
					increaseBar(pipelinesBar, pipelinesBarMutex)
					continue
				}
				usernamespace := framework.UserNamespace
				ComponentName := fmt.Sprintf("%s-component", username)
				ApplicationName := fmt.Sprintf("%s-app", username)
				DefaultRetryInterval := time.Second * 5
				DefaultTimeout := time.Minute * 60
				error := k8swait.Poll(DefaultRetryInterval, DefaultTimeout, func() (done bool, err error) {
					pipelineRun, err := framework.AsKubeDeveloper.HasController.GetComponentPipelineRun(ComponentName, ApplicationName, usernamespace, "")
					if err != nil {
						time.Sleep(time.Millisecond * time.Duration(rand.IntnRange(10, 200)))
						return false, nil
					}
					if pipelineRun.IsDone() {
						AveragePipelineRunTimePerUser[threadIndex] += pipelineRun.Status.CompletionTime.Sub(pipelineRun.CreationTimestamp.Time)
						succeededCondition := pipelineRun.Status.GetCondition(apis.ConditionSucceeded)
						if succeededCondition.IsFalse() {
							logError(9, fmt.Sprintf("Pipeline run for %s/%s failed due to %v: %v", ApplicationName, ComponentName, succeededCondition.Reason, succeededCondition.Message))
							atomic.StoreInt64(&FailedPipelineRuns[threadIndex], atomic.AddInt64(&FailedPipelineRuns[threadIndex], 1))
						}
						increaseBar(pipelinesBar, pipelinesBarMutex)
					}
					return pipelineRun.IsDone(), nil
				})
				if error != nil {
					logError(10, fmt.Sprintf("Pipeline run for %s/%s failed to succeed within %v: %v", ApplicationName, ComponentName, DefaultTimeout, error))
					atomic.StoreInt64(&FailedPipelineRuns[threadIndex], atomic.AddInt64(&FailedPipelineRuns[threadIndex], 1))
					increaseBar(pipelinesBar, pipelinesBarMutex)
					continue
				}
			}
		}()
	}
	wg.Wait()
}<|MERGE_RESOLUTION|>--- conflicted
+++ resolved
@@ -276,12 +276,8 @@
 	FailedUserCreations = make([]int64, threadCount)
 	FailedResourceCreations = make([]int64, threadCount)
 	FailedPipelineRuns = make([]int64, threadCount)
-<<<<<<< HEAD
-	frameworkMap := make(map[string]*framework.Framework)
-=======
 	frameworkMap = &sync.Map{}
 	errorOccurredMap = make(map[int]ErrorOccurrence)
->>>>>>> cc4ed812
 
 	rand.Seed(time.Now().UnixNano())
 
@@ -434,16 +430,12 @@
 			username := fmt.Sprintf("%s-%04d", usernamePrefix, threadIndex*numberOfUsers+userIndex)
 			framework, err := tryNewFramework(username, 60*time.Minute)
 			if err != nil {
-<<<<<<< HEAD
-				klog.Fatalf(err.Error())
-=======
 				logError(1, fmt.Sprintf("Unable to provision user '%s': %v", username, err))
 				atomic.StoreInt64(&FailedUserCreations[threadIndex], atomic.AddInt64(&FailedUserCreations[threadIndex], 1))
 				increaseBar(usersBar, usersBarMutex)
 				continue
 			} else {
 				frameworkMap.Store(username, framework)
->>>>>>> cc4ed812
 			}
 
 			chUsers <- username
