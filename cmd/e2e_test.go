--- conflicted
+++ resolved
@@ -32,25 +32,19 @@
 
 var webhookConfigPath string
 var demoSuitesPath string
-<<<<<<< HEAD
 var generateRPPreprocReport bool
-=======
 var polarionOutputFile string
 var polarionProjectID string
 var generateTestCases bool
->>>>>>> 78b26e34
 
 func init() {
 	rootDir, _ := os.Getwd()
 	flag.StringVar(&webhookConfigPath, "webhookConfigPath", "", "path to webhook config file")
 	flag.StringVar(&demoSuitesPath, "config-suites", fmt.Sprintf(rootDir+"/tests/e2e-demos/config/default.yaml"), "path to e2e demo suites definition")
-<<<<<<< HEAD
 	flag.BoolVar(&generateRPPreprocReport, "generate-rppreproc-report", false, "Generate report and folders for RP Preproc")
-=======
 	flag.StringVar(&polarionOutputFile, "polarion-output-file", "polarion.xml", "Generated polarion test cases")
 	flag.StringVar(&polarionProjectID, "project-id", "AppStudio", "Set the Polarion project ID")
 	flag.BoolVar(&generateTestCases, "generate-test-cases", false, "Generate Test Cases for Polarion")
->>>>>>> 78b26e34
 }
 
 func TestE2E(t *testing.T) {
@@ -70,7 +64,6 @@
 	}
 })
 
-<<<<<<< HEAD
 var _ = ginkgo.ReportAfterSuite("RP Preproc reporter", func(report types.Report) {
 	if generateRPPreprocReport {
 		err := framework.GenerateCustomJUnitReport(report, "xunit.xml")
@@ -78,10 +71,11 @@
 			klog.Error(err)
 		}
 		framework.GenerateRPPreprocReport(report)
-=======
+	}
+})
+
 var _ = ginkgo.ReportAfterSuite("Polarion reporter", func(report types.Report) {
 	if generateTestCases {
 		framework.GeneratePolarionReport(report, polarionOutputFile, polarionProjectID)
->>>>>>> 78b26e34
 	}
 })